// Copyright (C) 2021-2022 Parity Technologies (UK) Ltd.
// SPDX-License-Identifier: Apache-2.0

// Licensed under the Apache License, Version 2.0 (the "License");
// you may not use this file except in compliance with the License.
// You may obtain a copy of the License at
//
// 	http://www.apache.org/licenses/LICENSE-2.0
//
// Unless required by applicable law or agreed to in writing, software
// distributed under the License is distributed on an "AS IS" BASIS,
// WITHOUT WARRANTIES OR CONDITIONS OF ANY KIND, either express or implied.
// See the License for the specific language governing permissions and
// limitations under the License.

//! # Statemint Runtime
//!
//! Statemint is a parachain that provides an interface to create, manage, and use assets. Assets
//! may be fungible or non-fungible.
//!
//! ## Assets
//!
//! - Fungibles: Configuration of `pallet-assets`.
//! - Non-Fungibles (NFTs): Configuration of `pallet-uniques`.
//!
//! ## Other Functionality
//!
//! ### Native Balances
//!
//! Statemint uses its parent DOT token as its native asset.
//!
//! ### Governance
//!
//! As a common good parachain, Statemint defers its governance (namely, its `Root` origin), to its
//! Relay Chain parent, Polkadot.
//!
//! ### Collator Selection
//!
//! Statemint uses `pallet-collator-selection`, a simple first-come-first-served registration
//! system where collators can reserve a small bond to join the block producer set. There is no
//! slashing.
//!
//! ### XCM
//!
//! Because Statemint is fully under the control of the Relay Chain, it is meant to be a
//! `TrustedTeleporter`. It can also serve as a reserve location to other parachains for DOT as well
//! as other local assets.

#![cfg_attr(not(feature = "std"), no_std)]
#![recursion_limit = "256"]

// Make the WASM binary available.
#[cfg(feature = "std")]
include!(concat!(env!("OUT_DIR"), "/wasm_binary.rs"));

pub mod constants;
mod weights;
pub mod xcm_config;

use cumulus_pallet_parachain_system::RelayNumberStrictlyIncreases;
use sp_api::impl_runtime_apis;
use sp_core::{crypto::KeyTypeId, OpaqueMetadata};
use sp_runtime::{
	create_runtime_str, generic, impl_opaque_keys,
	traits::{AccountIdLookup, BlakeTwo256, Block as BlockT, ConvertInto},
	transaction_validity::{TransactionSource, TransactionValidity},
	ApplyExtrinsicResult,
};

use sp_std::prelude::*;
#[cfg(feature = "std")]
use sp_version::NativeVersion;
use sp_version::RuntimeVersion;

use codec::{Decode, Encode, MaxEncodedLen};
use constants::{currency::*, fee::WeightToFee};
use frame_support::{
	construct_runtime,
	dispatch::DispatchClass,
	parameter_types,
	traits::{AsEnsureOriginWithArg, EitherOfDiverse, InstanceFilter},
	weights::{ConstantMultiplier, Weight},
	PalletId, RuntimeDebug,
};
use frame_system::{
	limits::{BlockLength, BlockWeights},
	EnsureRoot, EnsureSigned,
};
pub use parachains_common as common;
use parachains_common::{
	impls::{AssetsToBlockAuthor, DealWithFees},
	opaque, AccountId, AssetId, Balance, BlockNumber, Hash, Header, Index, Signature,
	StatemintAuraId as AuraId, AVERAGE_ON_INITIALIZE_RATIO, HOURS, MAXIMUM_BLOCK_WEIGHT,
	NORMAL_DISPATCH_RATIO, SLOT_DURATION,
};
use xcm_config::{DotLocation, XcmConfig, XcmOriginToTransactDispatchOrigin};

#[cfg(any(feature = "std", test))]
pub use sp_runtime::BuildStorage;

// Polkadot imports
use pallet_xcm::{EnsureXcm, IsMajorityOfBody};
use polkadot_runtime_common::{BlockHashCount, SlowAdjustingFeeUpdate};
use xcm::latest::BodyId;
use xcm_executor::XcmExecutor;

use weights::{BlockExecutionWeight, ExtrinsicBaseWeight, RocksDbWeight};

impl_opaque_keys! {
	pub struct SessionKeys {
		pub aura: Aura,
	}
}

#[sp_version::runtime_version]
pub const VERSION: RuntimeVersion = RuntimeVersion {
	spec_name: create_runtime_str!("statemint"),
	impl_name: create_runtime_str!("statemint"),
	authoring_version: 1,
	spec_version: 9290,
	impl_version: 0,
	apis: RUNTIME_API_VERSIONS,
	transaction_version: 8,
	state_version: 0,
};

/// The version information used to identify this runtime when compiled natively.
#[cfg(feature = "std")]
pub fn native_version() -> NativeVersion {
	NativeVersion { runtime_version: VERSION, can_author_with: Default::default() }
}

parameter_types! {
	pub const Version: RuntimeVersion = VERSION;
	pub RuntimeBlockLength: BlockLength =
		BlockLength::max_with_normal_ratio(5 * 1024 * 1024, NORMAL_DISPATCH_RATIO);
	pub RuntimeBlockWeights: BlockWeights = BlockWeights::builder()
		.base_block(BlockExecutionWeight::get())
		.for_class(DispatchClass::all(), |weights| {
			weights.base_extrinsic = ExtrinsicBaseWeight::get();
		})
		.for_class(DispatchClass::Normal, |weights| {
			weights.max_total = Some(NORMAL_DISPATCH_RATIO * MAXIMUM_BLOCK_WEIGHT);
		})
		.for_class(DispatchClass::Operational, |weights| {
			weights.max_total = Some(MAXIMUM_BLOCK_WEIGHT);
			// Operational transactions have some extra reserved space, so that they
			// are included even if block reached `MAXIMUM_BLOCK_WEIGHT`.
			weights.reserved = Some(
				MAXIMUM_BLOCK_WEIGHT - NORMAL_DISPATCH_RATIO * MAXIMUM_BLOCK_WEIGHT
			);
		})
		.avg_block_initialization(AVERAGE_ON_INITIALIZE_RATIO)
		.build_or_panic();
	pub const SS58Prefix: u8 = 0;
}

// Configure FRAME pallets to include in runtime.
impl frame_system::Config for Runtime {
	type BaseCallFilter = frame_support::traits::Everything;
	type BlockWeights = RuntimeBlockWeights;
	type BlockLength = RuntimeBlockLength;
	type AccountId = AccountId;
	type RuntimeCall = RuntimeCall;
	type Lookup = AccountIdLookup<AccountId, ()>;
	type Index = Index;
	type BlockNumber = BlockNumber;
	type Hash = Hash;
	type Hashing = BlakeTwo256;
	type Header = Header;
	type RuntimeEvent = RuntimeEvent;
	type RuntimeOrigin = RuntimeOrigin;
	type BlockHashCount = BlockHashCount;
	type DbWeight = RocksDbWeight;
	type Version = Version;
	type PalletInfo = PalletInfo;
	type OnNewAccount = ();
	type OnKilledAccount = ();
	type AccountData = pallet_balances::AccountData<Balance>;
	type SystemWeightInfo = weights::frame_system::WeightInfo<Runtime>;
	type SS58Prefix = SS58Prefix;
	type OnSetCode = cumulus_pallet_parachain_system::ParachainSetCode<Self>;
	type MaxConsumers = frame_support::traits::ConstU32<16>;
}

parameter_types! {
	pub const MinimumPeriod: u64 = SLOT_DURATION / 2;
}

impl pallet_timestamp::Config for Runtime {
	/// A timestamp: milliseconds since the unix epoch.
	type Moment = u64;
	type OnTimestampSet = ();
	type MinimumPeriod = MinimumPeriod;
	type WeightInfo = weights::pallet_timestamp::WeightInfo<Runtime>;
}

parameter_types! {
	pub const UncleGenerations: u32 = 0;
}

impl pallet_authorship::Config for Runtime {
	type FindAuthor = pallet_session::FindAccountFromAuthorIndex<Self, Aura>;
	type UncleGenerations = UncleGenerations;
	type FilterUncle = ();
	type EventHandler = (CollatorSelection,);
}

parameter_types! {
	pub const ExistentialDeposit: Balance = EXISTENTIAL_DEPOSIT;
	pub const MaxLocks: u32 = 50;
	pub const MaxReserves: u32 = 50;
}

impl pallet_balances::Config for Runtime {
	type MaxLocks = MaxLocks;
	/// The type for recording an account's balance.
	type Balance = Balance;
	/// The ubiquitous event type.
	type RuntimeEvent = RuntimeEvent;
	type DustRemoval = ();
	type ExistentialDeposit = ExistentialDeposit;
	type AccountStore = System;
	type WeightInfo = weights::pallet_balances::WeightInfo<Runtime>;
	type MaxReserves = MaxReserves;
	type ReserveIdentifier = [u8; 8];
}

parameter_types! {
	/// Relay Chain `TransactionByteFee` / 10
	pub const TransactionByteFee: Balance = 1 * MILLICENTS;
	pub const OperationalFeeMultiplier: u8 = 5;
}

impl pallet_transaction_payment::Config for Runtime {
	type RuntimeEvent = RuntimeEvent;
	type OnChargeTransaction =
		pallet_transaction_payment::CurrencyAdapter<Balances, DealWithFees<Runtime>>;
	type WeightToFee = WeightToFee;
	type LengthToFee = ConstantMultiplier<Balance, TransactionByteFee>;
	type FeeMultiplierUpdate = SlowAdjustingFeeUpdate<Self>;
	type OperationalFeeMultiplier = OperationalFeeMultiplier;
}

parameter_types! {
	pub const AssetDeposit: Balance = 10 * UNITS; // 10 UNITS deposit to create fungible asset class
	pub const AssetAccountDeposit: Balance = deposit(1, 16);
	pub const ApprovalDeposit: Balance = EXISTENTIAL_DEPOSIT;
	pub const AssetsStringLimit: u32 = 50;
	/// Key = 32 bytes, Value = 36 bytes (32+1+1+1+1)
	// https://github.com/paritytech/substrate/blob/069917b/frame/assets/src/lib.rs#L257L271
	pub const MetadataDepositBase: Balance = deposit(1, 68);
	pub const MetadataDepositPerByte: Balance = deposit(0, 1);
	pub const ExecutiveBody: BodyId = BodyId::Executive;
}

/// We allow root and the Relay Chain council to execute privileged asset operations.
pub type AssetsForceOrigin =
	EitherOfDiverse<EnsureRoot<AccountId>, EnsureXcm<IsMajorityOfBody<DotLocation, ExecutiveBody>>>;

impl pallet_assets::Config for Runtime {
	type RuntimeEvent = RuntimeEvent;
	type Balance = Balance;
	type AssetId = AssetId;
	type Currency = Balances;
	type ForceOrigin = AssetsForceOrigin;
	type AssetDeposit = AssetDeposit;
	type MetadataDepositBase = MetadataDepositBase;
	type MetadataDepositPerByte = MetadataDepositPerByte;
	type ApprovalDeposit = ApprovalDeposit;
	type StringLimit = AssetsStringLimit;
	type Freezer = ();
	type Extra = ();
	type WeightInfo = weights::pallet_assets::WeightInfo<Runtime>;
	type AssetAccountDeposit = AssetAccountDeposit;
}

parameter_types! {
	// One storage item; key size is 32; value is size 4+4+16+32 bytes = 56 bytes.
	pub const DepositBase: Balance = deposit(1, 88);
	// Additional storage item size of 32 bytes.
	pub const DepositFactor: Balance = deposit(0, 32);
	pub const MaxSignatories: u16 = 100;
}

impl pallet_multisig::Config for Runtime {
	type RuntimeEvent = RuntimeEvent;
	type RuntimeCall = RuntimeCall;
	type Currency = Balances;
	type DepositBase = DepositBase;
	type DepositFactor = DepositFactor;
	type MaxSignatories = MaxSignatories;
	type WeightInfo = weights::pallet_multisig::WeightInfo<Runtime>;
}

impl pallet_utility::Config for Runtime {
	type RuntimeEvent = RuntimeEvent;
	type RuntimeCall = RuntimeCall;
	type PalletsOrigin = OriginCaller;
	type WeightInfo = weights::pallet_utility::WeightInfo<Runtime>;
}

parameter_types! {
	// One storage item; key size 32, value size 8; .
	pub const ProxyDepositBase: Balance = deposit(1, 40);
	// Additional storage item size of 33 bytes.
	pub const ProxyDepositFactor: Balance = deposit(0, 33);
	pub const MaxProxies: u16 = 32;
	// One storage item; key size 32, value size 16
	pub const AnnouncementDepositBase: Balance = deposit(1, 48);
	pub const AnnouncementDepositFactor: Balance = deposit(0, 66);
	pub const MaxPending: u16 = 32;
}

/// The type used to represent the kinds of proxying allowed.
#[derive(
	Copy,
	Clone,
	Eq,
	PartialEq,
	Ord,
	PartialOrd,
	Encode,
	Decode,
	RuntimeDebug,
	MaxEncodedLen,
	scale_info::TypeInfo,
)]
pub enum ProxyType {
	/// Fully permissioned proxy. Can execute any call on behalf of _proxied_.
	Any,
	/// Can execute any call that does not transfer funds or assets.
	NonTransfer,
	/// Proxy with the ability to reject time-delay proxy announcements.
	CancelProxy,
	/// Assets proxy. Can execute any call from `assets`, **including asset transfers**.
	Assets,
	/// Owner proxy. Can execute calls related to asset ownership.
	AssetOwner,
	/// Asset manager. Can execute calls related to asset management.
	AssetManager,
	/// Collator selection proxy. Can execute calls related to collator selection mechanism.
	Collator,
}
impl Default for ProxyType {
	fn default() -> Self {
		Self::Any
	}
}
impl InstanceFilter<RuntimeCall> for ProxyType {
	fn filter(&self, c: &RuntimeCall) -> bool {
		match self {
			ProxyType::Any => true,
			ProxyType::NonTransfer => !matches!(
				c,
				RuntimeCall::Balances { .. } |
					RuntimeCall::Assets { .. } |
					RuntimeCall::Uniques { .. }
			),
			ProxyType::CancelProxy => matches!(
				c,
				RuntimeCall::Proxy(pallet_proxy::Call::reject_announcement { .. }) |
					RuntimeCall::Utility { .. } |
					RuntimeCall::Multisig { .. }
			),
			ProxyType::Assets => {
				matches!(
					c,
					RuntimeCall::Assets { .. } |
						RuntimeCall::Utility { .. } |
						RuntimeCall::Multisig { .. } |
						RuntimeCall::Uniques { .. }
				)
			},
			ProxyType::AssetOwner => matches!(
				c,
				RuntimeCall::Assets(pallet_assets::Call::create { .. }) |
					RuntimeCall::Assets(pallet_assets::Call::destroy { .. }) |
					RuntimeCall::Assets(pallet_assets::Call::transfer_ownership { .. }) |
					RuntimeCall::Assets(pallet_assets::Call::set_team { .. }) |
					RuntimeCall::Assets(pallet_assets::Call::set_metadata { .. }) |
					RuntimeCall::Assets(pallet_assets::Call::clear_metadata { .. }) |
					RuntimeCall::Uniques(pallet_uniques::Call::create { .. }) |
					RuntimeCall::Uniques(pallet_uniques::Call::destroy { .. }) |
					RuntimeCall::Uniques(pallet_uniques::Call::transfer_ownership { .. }) |
					RuntimeCall::Uniques(pallet_uniques::Call::set_team { .. }) |
					RuntimeCall::Uniques(pallet_uniques::Call::set_metadata { .. }) |
					RuntimeCall::Uniques(pallet_uniques::Call::set_attribute { .. }) |
					RuntimeCall::Uniques(pallet_uniques::Call::set_collection_metadata { .. }) |
					RuntimeCall::Uniques(pallet_uniques::Call::clear_metadata { .. }) |
					RuntimeCall::Uniques(pallet_uniques::Call::clear_attribute { .. }) |
					RuntimeCall::Uniques(pallet_uniques::Call::clear_collection_metadata { .. }) |
					RuntimeCall::Uniques(pallet_uniques::Call::set_collection_max_supply { .. }) |
					RuntimeCall::Utility { .. } |
					RuntimeCall::Multisig { .. }
			),
			ProxyType::AssetManager => matches!(
				c,
				RuntimeCall::Assets(pallet_assets::Call::mint { .. }) |
					RuntimeCall::Assets(pallet_assets::Call::burn { .. }) |
					RuntimeCall::Assets(pallet_assets::Call::freeze { .. }) |
					RuntimeCall::Assets(pallet_assets::Call::thaw { .. }) |
					RuntimeCall::Assets(pallet_assets::Call::freeze_asset { .. }) |
					RuntimeCall::Assets(pallet_assets::Call::thaw_asset { .. }) |
					RuntimeCall::Uniques(pallet_uniques::Call::mint { .. }) |
					RuntimeCall::Uniques(pallet_uniques::Call::burn { .. }) |
					RuntimeCall::Uniques(pallet_uniques::Call::freeze { .. }) |
					RuntimeCall::Uniques(pallet_uniques::Call::thaw { .. }) |
					RuntimeCall::Uniques(pallet_uniques::Call::freeze_collection { .. }) |
					RuntimeCall::Uniques(pallet_uniques::Call::thaw_collection { .. }) |
					RuntimeCall::Utility { .. } |
					RuntimeCall::Multisig { .. }
			),
			ProxyType::Collator => matches!(
				c,
				RuntimeCall::CollatorSelection { .. } |
					RuntimeCall::Utility { .. } |
					RuntimeCall::Multisig { .. }
			),
		}
	}

	fn is_superset(&self, o: &Self) -> bool {
		match (self, o) {
			(x, y) if x == y => true,
			(ProxyType::Any, _) => true,
			(_, ProxyType::Any) => false,
			(ProxyType::Assets, ProxyType::AssetOwner) => true,
			(ProxyType::Assets, ProxyType::AssetManager) => true,
			(ProxyType::NonTransfer, ProxyType::Collator) => true,
			_ => false,
		}
	}
}

impl pallet_proxy::Config for Runtime {
	type RuntimeEvent = RuntimeEvent;
	type RuntimeCall = RuntimeCall;
	type Currency = Balances;
	type ProxyType = ProxyType;
	type ProxyDepositBase = ProxyDepositBase;
	type ProxyDepositFactor = ProxyDepositFactor;
	type MaxProxies = MaxProxies;
	type WeightInfo = weights::pallet_proxy::WeightInfo<Runtime>;
	type MaxPending = MaxPending;
	type CallHasher = BlakeTwo256;
	type AnnouncementDepositBase = AnnouncementDepositBase;
	type AnnouncementDepositFactor = AnnouncementDepositFactor;
}

parameter_types! {
	pub const ReservedXcmpWeight: Weight = MAXIMUM_BLOCK_WEIGHT.saturating_div(4);
	pub const ReservedDmpWeight: Weight = MAXIMUM_BLOCK_WEIGHT.saturating_div(4);
}

impl cumulus_pallet_parachain_system::Config for Runtime {
	type RuntimeEvent = RuntimeEvent;
	type OnSystemEvent = ();
	type SelfParaId = parachain_info::Pallet<Runtime>;
	type DmpMessageHandler = DmpQueue;
	type ReservedDmpWeight = ReservedDmpWeight;
	type OutboundXcmpMessageSource = XcmpQueue;
	type XcmpMessageHandler = XcmpQueue;
	type ReservedXcmpWeight = ReservedXcmpWeight;
	type CheckAssociatedRelayNumber = RelayNumberStrictlyIncreases;
}

impl parachain_info::Config for Runtime {}

impl cumulus_pallet_aura_ext::Config for Runtime {}

impl cumulus_pallet_xcmp_queue::Config for Runtime {
<<<<<<< HEAD
	type WeightInfo = weights::cumulus_pallet_xcmp_queue::WeightInfo<Runtime>;
	type Event = Event;
=======
	type RuntimeEvent = RuntimeEvent;
>>>>>>> 50f3eb2e
	type XcmExecutor = XcmExecutor<XcmConfig>;
	type ChannelInfo = ParachainSystem;
	type VersionWrapper = PolkadotXcm;
	type ExecuteOverweightOrigin = EnsureRoot<AccountId>;
	type ControllerOrigin = EitherOfDiverse<
		EnsureRoot<AccountId>,
		EnsureXcm<IsMajorityOfBody<DotLocation, ExecutiveBody>>,
	>;
	type ControllerOriginConverter = XcmOriginToTransactDispatchOrigin;
	type PriceForSiblingDelivery = ();
}

impl cumulus_pallet_dmp_queue::Config for Runtime {
	type RuntimeEvent = RuntimeEvent;
	type XcmExecutor = XcmExecutor<XcmConfig>;
	type ExecuteOverweightOrigin = EnsureRoot<AccountId>;
}

parameter_types! {
	pub const Period: u32 = 6 * HOURS;
	pub const Offset: u32 = 0;
	pub const MaxAuthorities: u32 = 100_000;
}

impl pallet_session::Config for Runtime {
	type RuntimeEvent = RuntimeEvent;
	type ValidatorId = <Self as frame_system::Config>::AccountId;
	// we don't have stash and controller, thus we don't need the convert as well.
	type ValidatorIdOf = pallet_collator_selection::IdentityCollator;
	type ShouldEndSession = pallet_session::PeriodicSessions<Period, Offset>;
	type NextSessionRotation = pallet_session::PeriodicSessions<Period, Offset>;
	type SessionManager = CollatorSelection;
	// Essentially just Aura, but lets be pedantic.
	type SessionHandler = <SessionKeys as sp_runtime::traits::OpaqueKeys>::KeyTypeIdProviders;
	type Keys = SessionKeys;
	type WeightInfo = weights::pallet_session::WeightInfo<Runtime>;
}

impl pallet_aura::Config for Runtime {
	type AuthorityId = AuraId;
	type DisabledValidators = ();
	type MaxAuthorities = MaxAuthorities;
}

parameter_types! {
	pub const PotId: PalletId = PalletId(*b"PotStake");
	pub const MaxCandidates: u32 = 1000;
	pub const MinCandidates: u32 = 5;
	pub const SessionLength: BlockNumber = 6 * HOURS;
	pub const MaxInvulnerables: u32 = 100;
}

/// We allow root and the Relay Chain council to execute privileged collator selection operations.
pub type CollatorSelectionUpdateOrigin =
	EitherOfDiverse<EnsureRoot<AccountId>, EnsureXcm<IsMajorityOfBody<DotLocation, ExecutiveBody>>>;

impl pallet_collator_selection::Config for Runtime {
	type RuntimeEvent = RuntimeEvent;
	type Currency = Balances;
	type UpdateOrigin = CollatorSelectionUpdateOrigin;
	type PotId = PotId;
	type MaxCandidates = MaxCandidates;
	type MinCandidates = MinCandidates;
	type MaxInvulnerables = MaxInvulnerables;
	// should be a multiple of session or things will get inconsistent
	type KickThreshold = Period;
	type ValidatorId = <Self as frame_system::Config>::AccountId;
	type ValidatorIdOf = pallet_collator_selection::IdentityCollator;
	type ValidatorRegistration = Session;
	type WeightInfo = weights::pallet_collator_selection::WeightInfo<Runtime>;
}

impl pallet_asset_tx_payment::Config for Runtime {
	type RuntimeEvent = RuntimeEvent;
	type Fungibles = Assets;
	type OnChargeAssetTransaction = pallet_asset_tx_payment::FungiblesAdapter<
		pallet_assets::BalanceToAssetBalance<Balances, Runtime, ConvertInto>,
		AssetsToBlockAuthor<Runtime>,
	>;
}

parameter_types! {
	pub const CollectionDeposit: Balance = 10 * UNITS; // 10 UNIT deposit to create uniques class
	pub const ItemDeposit: Balance = UNITS / 100; // 1 / 100 UNIT deposit to create uniques instance
	pub const KeyLimit: u32 = 32;	// Max 32 bytes per key
	pub const ValueLimit: u32 = 64;	// Max 64 bytes per value
	pub const UniquesMetadataDepositBase: Balance = deposit(1, 129);
	pub const AttributeDepositBase: Balance = deposit(1, 0);
	pub const DepositPerByte: Balance = deposit(0, 1);
	pub const UniquesStringLimit: u32 = 128;
}

impl pallet_uniques::Config for Runtime {
	type RuntimeEvent = RuntimeEvent;
	type CollectionId = u32;
	type ItemId = u32;
	type Currency = Balances;
	type ForceOrigin = AssetsForceOrigin;
	type CollectionDeposit = CollectionDeposit;
	type ItemDeposit = ItemDeposit;
	type MetadataDepositBase = UniquesMetadataDepositBase;
	type AttributeDepositBase = AttributeDepositBase;
	type DepositPerByte = DepositPerByte;
	type StringLimit = UniquesStringLimit;
	type KeyLimit = KeyLimit;
	type ValueLimit = ValueLimit;
	type WeightInfo = weights::pallet_uniques::WeightInfo<Runtime>;
	#[cfg(feature = "runtime-benchmarks")]
	type Helper = ();
	type CreateOrigin = AsEnsureOriginWithArg<EnsureSigned<AccountId>>;
	type Locker = ();
}

// Create the runtime by composing the FRAME pallets that were previously configured.
construct_runtime!(
	pub enum Runtime where
		Block = Block,
		NodeBlock = opaque::Block,
		UncheckedExtrinsic = UncheckedExtrinsic,
	{
		// System support stuff.
		System: frame_system::{Pallet, Call, Config, Storage, Event<T>} = 0,
		ParachainSystem: cumulus_pallet_parachain_system::{
			Pallet, Call, Config, Storage, Inherent, Event<T>, ValidateUnsigned,
		} = 1,
		// RandomnessCollectiveFlip = 2 removed
		Timestamp: pallet_timestamp::{Pallet, Call, Storage, Inherent} = 3,
		ParachainInfo: parachain_info::{Pallet, Storage, Config} = 4,

		// Monetary stuff.
		Balances: pallet_balances::{Pallet, Call, Storage, Config<T>, Event<T>} = 10,
		TransactionPayment: pallet_transaction_payment::{Pallet, Storage, Event<T>} = 11,
		AssetTxPayment: pallet_asset_tx_payment::{Pallet, Event<T>} = 12,

		// Collator support. the order of these 5 are important and shall not change.
		Authorship: pallet_authorship::{Pallet, Call, Storage} = 20,
		CollatorSelection: pallet_collator_selection::{Pallet, Call, Storage, Event<T>, Config<T>} = 21,
		Session: pallet_session::{Pallet, Call, Storage, Event, Config<T>} = 22,
		Aura: pallet_aura::{Pallet, Storage, Config<T>} = 23,
		AuraExt: cumulus_pallet_aura_ext::{Pallet, Storage, Config} = 24,

		// XCM helpers.
		XcmpQueue: cumulus_pallet_xcmp_queue::{Pallet, Call, Storage, Event<T>} = 30,
		PolkadotXcm: pallet_xcm::{Pallet, Call, Storage, Event<T>, Origin, Config} = 31,
		CumulusXcm: cumulus_pallet_xcm::{Pallet, Event<T>, Origin} = 32,
		DmpQueue: cumulus_pallet_dmp_queue::{Pallet, Call, Storage, Event<T>} = 33,

		// Handy utilities.
		Utility: pallet_utility::{Pallet, Call, Event} = 40,
		Multisig: pallet_multisig::{Pallet, Call, Storage, Event<T>} = 41,
		Proxy: pallet_proxy::{Pallet, Call, Storage, Event<T>} = 42,

		// The main stage.
		Assets: pallet_assets::{Pallet, Call, Storage, Event<T>} = 50,
		Uniques: pallet_uniques::{Pallet, Call, Storage, Event<T>} = 51,
	}
);

/// The address format for describing accounts.
pub type Address = sp_runtime::MultiAddress<AccountId, ()>;
/// Block type as expected by this runtime.
pub type Block = generic::Block<Header, UncheckedExtrinsic>;
/// A Block signed with a Justification
pub type SignedBlock = generic::SignedBlock<Block>;
/// BlockId type as expected by this runtime.
pub type BlockId = generic::BlockId<Block>;
/// The SignedExtension to the basic transaction logic.
pub type SignedExtra = (
	frame_system::CheckNonZeroSender<Runtime>,
	frame_system::CheckSpecVersion<Runtime>,
	frame_system::CheckTxVersion<Runtime>,
	frame_system::CheckGenesis<Runtime>,
	frame_system::CheckEra<Runtime>,
	frame_system::CheckNonce<Runtime>,
	frame_system::CheckWeight<Runtime>,
	pallet_asset_tx_payment::ChargeAssetTxPayment<Runtime>,
);
/// Unchecked extrinsic type as expected by this runtime.
pub type UncheckedExtrinsic =
	generic::UncheckedExtrinsic<Address, RuntimeCall, Signature, SignedExtra>;
/// Extrinsic type that has already been checked.
pub type CheckedExtrinsic = generic::CheckedExtrinsic<AccountId, RuntimeCall, SignedExtra>;
/// Executive: handles dispatch to the various modules.
pub type Executive = frame_executive::Executive<
	Runtime,
	Block,
	frame_system::ChainContext<Runtime>,
	Runtime,
	AllPalletsWithSystem,
>;

#[cfg(feature = "runtime-benchmarks")]
#[macro_use]
extern crate frame_benchmarking;

#[cfg(feature = "runtime-benchmarks")]
mod benches {
	define_benchmarks!(
		[frame_system, SystemBench::<Runtime>]
		[pallet_assets, Assets]
		[pallet_balances, Balances]
		[pallet_multisig, Multisig]
		[pallet_proxy, Proxy]
		[pallet_session, SessionBench::<Runtime>]
		[pallet_uniques, Uniques]
		[pallet_utility, Utility]
		[pallet_timestamp, Timestamp]
		[pallet_collator_selection, CollatorSelection]
		[cumulus_pallet_xcmp_queue, XcmpQueue]
		// XCM
		// NOTE: Make sure you point to the individual modules below.
		[pallet_xcm_benchmarks::fungible, XcmBalances]
		[pallet_xcm_benchmarks::generic, XcmGeneric]
	);
}

impl_runtime_apis! {
	impl sp_consensus_aura::AuraApi<Block, AuraId> for Runtime {
		fn slot_duration() -> sp_consensus_aura::SlotDuration {
			sp_consensus_aura::SlotDuration::from_millis(Aura::slot_duration())
		}

		fn authorities() -> Vec<AuraId> {
			Aura::authorities().into_inner()
		}
	}

	impl sp_api::Core<Block> for Runtime {
		fn version() -> RuntimeVersion {
			VERSION
		}

		fn execute_block(block: Block) {
			Executive::execute_block(block)
		}

		fn initialize_block(header: &<Block as BlockT>::Header) {
			Executive::initialize_block(header)
		}
	}

	impl sp_api::Metadata<Block> for Runtime {
		fn metadata() -> OpaqueMetadata {
			OpaqueMetadata::new(Runtime::metadata().into())
		}
	}

	impl sp_block_builder::BlockBuilder<Block> for Runtime {
		fn apply_extrinsic(extrinsic: <Block as BlockT>::Extrinsic) -> ApplyExtrinsicResult {
			Executive::apply_extrinsic(extrinsic)
		}

		fn finalize_block() -> <Block as BlockT>::Header {
			Executive::finalize_block()
		}

		fn inherent_extrinsics(data: sp_inherents::InherentData) -> Vec<<Block as BlockT>::Extrinsic> {
			data.create_extrinsics()
		}

		fn check_inherents(
			block: Block,
			data: sp_inherents::InherentData,
		) -> sp_inherents::CheckInherentsResult {
			data.check_extrinsics(&block)
		}
	}

	impl sp_transaction_pool::runtime_api::TaggedTransactionQueue<Block> for Runtime {
		fn validate_transaction(
			source: TransactionSource,
			tx: <Block as BlockT>::Extrinsic,
			block_hash: <Block as BlockT>::Hash,
		) -> TransactionValidity {
			Executive::validate_transaction(source, tx, block_hash)
		}
	}

	impl sp_offchain::OffchainWorkerApi<Block> for Runtime {
		fn offchain_worker(header: &<Block as BlockT>::Header) {
			Executive::offchain_worker(header)
		}
	}

	impl sp_session::SessionKeys<Block> for Runtime {
		fn generate_session_keys(seed: Option<Vec<u8>>) -> Vec<u8> {
			SessionKeys::generate(seed)
		}

		fn decode_session_keys(
			encoded: Vec<u8>,
		) -> Option<Vec<(Vec<u8>, KeyTypeId)>> {
			SessionKeys::decode_into_raw_public_keys(&encoded)
		}
	}

	impl frame_system_rpc_runtime_api::AccountNonceApi<Block, AccountId, Index> for Runtime {
		fn account_nonce(account: AccountId) -> Index {
			System::account_nonce(account)
		}
	}

	impl pallet_transaction_payment_rpc_runtime_api::TransactionPaymentApi<Block, Balance> for Runtime {
		fn query_info(
			uxt: <Block as BlockT>::Extrinsic,
			len: u32,
		) -> pallet_transaction_payment_rpc_runtime_api::RuntimeDispatchInfo<Balance> {
			TransactionPayment::query_info(uxt, len)
		}
		fn query_fee_details(
			uxt: <Block as BlockT>::Extrinsic,
			len: u32,
		) -> pallet_transaction_payment::FeeDetails<Balance> {
			TransactionPayment::query_fee_details(uxt, len)
		}
	}

	impl pallet_transaction_payment_rpc_runtime_api::TransactionPaymentCallApi<Block, Balance, RuntimeCall>
		for Runtime
	{
		fn query_call_info(
			call: RuntimeCall,
			len: u32,
		) -> pallet_transaction_payment::RuntimeDispatchInfo<Balance> {
			TransactionPayment::query_call_info(call, len)
		}
		fn query_call_fee_details(
			call: RuntimeCall,
			len: u32,
		) -> pallet_transaction_payment::FeeDetails<Balance> {
			TransactionPayment::query_call_fee_details(call, len)
		}
	}

	impl cumulus_primitives_core::CollectCollationInfo<Block> for Runtime {
		fn collect_collation_info(header: &<Block as BlockT>::Header) -> cumulus_primitives_core::CollationInfo {
			ParachainSystem::collect_collation_info(header)
		}
	}

	#[cfg(feature = "try-runtime")]
	impl frame_try_runtime::TryRuntime<Block> for Runtime {
		fn on_runtime_upgrade() -> (Weight, Weight) {
			log::info!("try-runtime::on_runtime_upgrade statemint.");
			let weight = Executive::try_runtime_upgrade().unwrap();
			(weight, RuntimeBlockWeights::get().max_block)
		}

		fn execute_block(block: Block, state_root_check: bool, select: frame_try_runtime::TryStateSelect) -> Weight {
			log::info!(
				target: "runtime::statemint", "try-runtime: executing block #{} ({:?}) / root checks: {:?} / sanity-checks: {:?}",
				block.header.number,
				block.header.hash(),
				state_root_check,
				select,
			);
			Executive::try_execute_block(block, state_root_check, select).expect("try_execute_block failed")
		}
	}

	#[cfg(feature = "runtime-benchmarks")]
	impl frame_benchmarking::Benchmark<Block> for Runtime {
		fn benchmark_metadata(extra: bool) -> (
			Vec<frame_benchmarking::BenchmarkList>,
			Vec<frame_support::traits::StorageInfo>,
		) {

			use frame_benchmarking::{Benchmarking, BenchmarkList};
			use frame_support::traits::StorageInfoTrait;
			use frame_system_benchmarking::Pallet as SystemBench;
			use cumulus_pallet_session_benchmarking::Pallet as SessionBench;

			// This is defined once again in dispatch_benchmark, because list_benchmarks!
			// and add_benchmarks! are macros exported by define_benchmarks! macros and those types
			// are referenced in that call.
			type XcmBalances = pallet_xcm_benchmarks::fungible::Pallet::<Runtime>;
			type XcmGeneric = pallet_xcm_benchmarks::generic::Pallet::<Runtime>;

			let mut list = Vec::<BenchmarkList>::new();
			list_benchmarks!(list, extra);

			let storage_info = AllPalletsWithSystem::storage_info();
			return (list, storage_info)
		}

		fn dispatch_benchmark(
			config: frame_benchmarking::BenchmarkConfig
		) -> Result<Vec<frame_benchmarking::BenchmarkBatch>, sp_runtime::RuntimeString> {
			use frame_benchmarking::{Benchmarking, BenchmarkBatch, TrackedStorageKey, BenchmarkError};

			use frame_system_benchmarking::Pallet as SystemBench;
			impl frame_system_benchmarking::Config for Runtime {}

			use cumulus_pallet_session_benchmarking::Pallet as SessionBench;
			impl cumulus_pallet_session_benchmarking::Config for Runtime {}

			use xcm::latest::prelude::*;
			use xcm_config::DotLocation;
			use pallet_xcm_benchmarks::asset_instance_from;

			impl pallet_xcm_benchmarks::Config for Runtime {
				type XcmConfig = xcm_config::XcmConfig;
				type AccountIdConverter = xcm_config::LocationToAccountId;
				fn valid_destination() -> Result<MultiLocation, BenchmarkError> {
					Ok(DotLocation::get())
				}
				fn worst_case_holding() -> MultiAssets {
					// A mix of fungible, non-fungible, and concrete assets.
					const HOLDING_FUNGIBLES: u32 = 100;
					const HOLDING_NON_FUNGIBLES: u32 = 100;
					let fungibles_amount: u128 = 100;
					let mut assets = (0..HOLDING_FUNGIBLES)
						.map(|i| {
							MultiAsset {
								id: Concrete(GeneralIndex(i as u128).into()),
								fun: Fungible(fungibles_amount * i as u128),
							}
							.into()
						})
						.chain(core::iter::once(MultiAsset { id: Concrete(Here.into()), fun: Fungible(u128::MAX) }))
						.chain((0..HOLDING_NON_FUNGIBLES).map(|i| MultiAsset {
							id: Concrete(GeneralIndex(i as u128).into()),
							fun: NonFungible(asset_instance_from(i)),
						}))
						.collect::<Vec<_>>();

						assets.push(MultiAsset{
							id: Concrete(DotLocation::get()),
							fun: Fungible(1_000_000 * UNITS),
						});
						assets.into()
				}
			}

			parameter_types! {
				pub const TrustedTeleporter: Option<(MultiLocation, MultiAsset)> = Some((
					DotLocation::get(),
					MultiAsset { fun: Fungible(1 * UNITS), id: Concrete(DotLocation::get()) },
				));
				pub const TrustedReserve: Option<(MultiLocation, MultiAsset)> = None;
				pub const CheckedAccount: Option<AccountId> = None;
			}

			impl pallet_xcm_benchmarks::fungible::Config for Runtime {
				type TransactAsset = Balances;

				type CheckedAccount = CheckedAccount;
				type TrustedTeleporter = TrustedTeleporter;
				type TrustedReserve = TrustedReserve;

				fn get_multi_asset() -> MultiAsset {
					MultiAsset {
						id: Concrete(DotLocation::get()),
						fun: Fungible(1 * UNITS),
					}
				}
			}

			impl pallet_xcm_benchmarks::generic::Config for Runtime {
				type RuntimeCall = RuntimeCall;

				fn worst_case_response() -> (u64, Response) {
					(0u64, Response::Version(Default::default()))
				}

				fn transact_origin() -> Result<MultiLocation, BenchmarkError> {
					Ok(DotLocation::get())
				}

				fn subscribe_origin() -> Result<MultiLocation, BenchmarkError> {
					Ok(DotLocation::get())
				}

				fn claimable_asset() -> Result<(MultiLocation, MultiLocation, MultiAssets), BenchmarkError> {
					let origin = DotLocation::get();
					let assets: MultiAssets = (Concrete(DotLocation::get()), 1_000 * UNITS).into();
					let ticket = MultiLocation { parents: 0, interior: Here };
					Ok((origin, ticket, assets))
				}
			}

			type XcmBalances = pallet_xcm_benchmarks::fungible::Pallet::<Runtime>;
			type XcmGeneric = pallet_xcm_benchmarks::generic::Pallet::<Runtime>;

			let whitelist: Vec<TrackedStorageKey> = vec![
				// Block Number
				hex_literal::hex!("26aa394eea5630e07c48ae0c9558cef702a5c1b19ab7a04f536c519aca4983ac").to_vec().into(),
				// Total Issuance
				hex_literal::hex!("c2261276cc9d1f8598ea4b6a74b15c2f57c875e4cff74148e4628f264b974c80").to_vec().into(),
				// Execution Phase
				hex_literal::hex!("26aa394eea5630e07c48ae0c9558cef7ff553b5a9862a516939d82b3d3d8661a").to_vec().into(),
				// Event Count
				hex_literal::hex!("26aa394eea5630e07c48ae0c9558cef70a98fdbe9ce6c55837576c60c7af3850").to_vec().into(),
				// System Events
				hex_literal::hex!("26aa394eea5630e07c48ae0c9558cef780d41e5e16056765bc8461851072c9d7").to_vec().into(),
				//TODO: use from relay_well_known_keys::ACTIVE_CONFIG
				hex_literal::hex!("06de3d8a54d27e44a9d5ce189618f22db4b49d95320d9021994c850f25b8e385").to_vec().into(),
			];

			let mut batches = Vec::<BenchmarkBatch>::new();
			let params = (&config, &whitelist);
			add_benchmarks!(params, batches);

			Ok(batches)
		}
	}
}

struct CheckInherents;

impl cumulus_pallet_parachain_system::CheckInherents<Block> for CheckInherents {
	fn check_inherents(
		block: &Block,
		relay_state_proof: &cumulus_pallet_parachain_system::RelayChainStateProof,
	) -> sp_inherents::CheckInherentsResult {
		let relay_chain_slot = relay_state_proof
			.read_slot()
			.expect("Could not read the relay chain slot from the proof");

		let inherent_data =
			cumulus_primitives_timestamp::InherentDataProvider::from_relay_chain_slot_and_duration(
				relay_chain_slot,
				sp_std::time::Duration::from_secs(6),
			)
			.create_inherent_data()
			.expect("Could not create the timestamp inherent data");

		inherent_data.check_extrinsics(block)
	}
}

cumulus_pallet_parachain_system::register_validate_block! {
	Runtime = Runtime,
	BlockExecutor = cumulus_pallet_aura_ext::BlockExecutor::<Runtime, Executive>,
	CheckInherents = CheckInherents,
}<|MERGE_RESOLUTION|>--- conflicted
+++ resolved
@@ -470,12 +470,8 @@
 impl cumulus_pallet_aura_ext::Config for Runtime {}
 
 impl cumulus_pallet_xcmp_queue::Config for Runtime {
-<<<<<<< HEAD
 	type WeightInfo = weights::cumulus_pallet_xcmp_queue::WeightInfo<Runtime>;
-	type Event = Event;
-=======
-	type RuntimeEvent = RuntimeEvent;
->>>>>>> 50f3eb2e
+	type RuntimeEvent = RuntimeEvent;
 	type XcmExecutor = XcmExecutor<XcmConfig>;
 	type ChannelInfo = ParachainSystem;
 	type VersionWrapper = PolkadotXcm;
