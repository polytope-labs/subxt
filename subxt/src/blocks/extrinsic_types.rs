// Copyright 2019-2023 Parity Technologies (UK) Ltd.
// This file is dual-licensed as Apache-2.0 or GPL-3.0.
// see LICENSE for license details.

use crate::{
    blocks::block_types::{get_events, CachedEvents},
    client::{OfflineClientT, OnlineClientT},
    config::{Config, Hasher},
    error::{BlockError, Error, MetadataError},
    events,
    metadata::types::PalletMetadata,
    Metadata,
};

<<<<<<< HEAD
use crate::dynamic::{DecodedValue, DecodedValueThunk};
use crate::metadata::DecodeWithMetadata;
=======
use crate::dynamic::DecodedValue;
>>>>>>> 1b88ebf7
use crate::utils::strip_compact_prefix;
use codec::{Compact, Decode};
use derivative::Derivative;
use scale_decode::{DecodeAsFields, DecodeAsType};

<<<<<<< HEAD
use crate::config::signed_extensions::{ChargeAssetTxPayment, ChargeTransactionPayment};
use crate::config::SignedExtension;
=======
>>>>>>> 1b88ebf7
use std::sync::Arc;

/// Trait to uniquely identify the extrinsic's identity from the runtime metadata.
///
/// Generated API structures that represent an extrinsic implement this trait.
///
/// The trait is utilized to decode emitted extrinsics from a block, via obtaining the
/// form of the `Extrinsic` from the metadata.
pub trait StaticExtrinsic: DecodeAsFields {
    /// Pallet name.
    const PALLET: &'static str;
    /// Call name.
    const CALL: &'static str;

    /// Returns true if the given pallet and call names match this extrinsic.
    fn is_extrinsic(pallet: &str, call: &str) -> bool {
        Self::PALLET == pallet && Self::CALL == call
    }
}

/// The body of a block.
pub struct Extrinsics<T: Config, C> {
    client: C,
    extrinsics: Vec<Vec<u8>>,
    cached_events: CachedEvents<T>,
    ids: ExtrinsicPartTypeIds,
    hash: T::Hash,
}

impl<T, C> Extrinsics<T, C>
where
    T: Config,
    C: OfflineClientT<T>,
{
    pub(crate) fn new(
        client: C,
        extrinsics: Vec<Vec<u8>>,
        cached_events: CachedEvents<T>,
        ids: ExtrinsicPartTypeIds,
        hash: T::Hash,
    ) -> Self {
        Self {
            client,
            extrinsics,
            cached_events,
            ids,
            hash,
        }
    }

    /// The number of extrinsics.
    pub fn len(&self) -> usize {
        self.extrinsics.len()
    }

    /// Are there no extrinsics in this block?
    // Note: mainly here to satisfy clippy.
    pub fn is_empty(&self) -> bool {
        self.extrinsics.is_empty()
    }

    /// Return the block hash that these extrinsics are from.
    pub fn block_hash(&self) -> T::Hash {
        self.hash
    }

    /// Returns an iterator over the extrinsics in the block body.
    // Dev note: The returned iterator is 'static + Send so that we can box it up and make
    // use of it with our `FilterExtrinsic` stuff.
    pub fn iter(
        &self,
    ) -> impl Iterator<Item = Result<ExtrinsicDetails<T, C>, Error>> + Send + Sync + 'static {
        let extrinsics = self.extrinsics.clone();
        let num_extrinsics = self.extrinsics.len();
        let client = self.client.clone();
        let hash = self.hash;
        let cached_events = self.cached_events.clone();
        let ids = self.ids;
        let mut index = 0;

        std::iter::from_fn(move || {
            if index == num_extrinsics {
                None
            } else {
                match ExtrinsicDetails::decode_from(
                    index as u32,
                    &extrinsics[index],
                    client.clone(),
                    hash,
                    cached_events.clone(),
                    ids,
                ) {
                    Ok(extrinsic_details) => {
                        index += 1;
                        Some(Ok(extrinsic_details))
                    }
                    Err(e) => {
                        index = num_extrinsics;
                        Some(Err(e))
                    }
                }
            }
        })
    }

    /// Iterate through the extrinsics using metadata to dynamically decode and skip
    /// them, and return only those which should decode to the provided `E` type.
    /// If an error occurs, all subsequent iterations return `None`.
    pub fn find<E: StaticExtrinsic>(&self) -> impl Iterator<Item = Result<E, Error>> + '_ {
        self.iter().filter_map(|e| {
            e.and_then(|e| e.as_extrinsic::<E>().map_err(Into::into))
                .transpose()
        })
    }

    /// Iterate through the extrinsics using metadata to dynamically decode and skip
    /// them, and return the first extrinsic found which decodes to the provided `E` type.
    pub fn find_first<E: StaticExtrinsic>(&self) -> Result<Option<E>, Error> {
        self.find::<E>().next().transpose()
    }

    /// Iterate through the extrinsics using metadata to dynamically decode and skip
    /// them, and return the last extrinsic found which decodes to the provided `Ev` type.
    pub fn find_last<E: StaticExtrinsic>(&self) -> Result<Option<E>, Error> {
        self.find::<E>().last().transpose()
    }

    /// Find an extrinsics that decodes to the type provided. Returns true if it was found.
    pub fn has<E: StaticExtrinsic>(&self) -> Result<bool, Error> {
        Ok(self.find::<E>().next().transpose()?.is_some())
    }
}

/// A single extrinsic in a block.
pub struct ExtrinsicDetails<T: Config, C> {
    /// The index of the extrinsic in the block.
    index: u32,
    /// Extrinsic bytes.
    bytes: Arc<[u8]>,
    /// Some if the extrinsic payload is signed.
    signed_details: Option<SignedExtrinsicDetails>,
    /// The start index in the `bytes` from which the call is encoded.
    call_start_idx: usize,
    /// The pallet index.
    pallet_index: u8,
    /// The variant index.
    variant_index: u8,
    /// The block hash of this extrinsic (needed to fetch events).
    block_hash: T::Hash,
    /// Subxt client.
    client: C,
    /// Cached events.
    cached_events: CachedEvents<T>,
    /// Subxt metadata to fetch the extrinsic metadata.
    metadata: Metadata,
    _marker: std::marker::PhantomData<T>,
}

/// Details only available in signed extrinsics.
pub struct SignedExtrinsicDetails {
    /// start index of the range in `bytes` of `ExtrinsicDetails` that encodes the address.
    address_start_idx: usize,
    /// end index of the range in `bytes` of `ExtrinsicDetails` that encodes the address. Equivalent to signature_start_idx.
    address_end_idx: usize,
    /// end index of the range in `bytes` of `ExtrinsicDetails` that encodes the signature. Equivalent to extra_start_idx.
    signature_end_idx: usize,
    /// end index of the range in `bytes` of `ExtrinsicDetails` that encodes the signature.
    extra_end_idx: usize,
}

impl<T, C> ExtrinsicDetails<T, C>
where
    T: Config,
    C: OfflineClientT<T>,
{
    // Attempt to dynamically decode a single extrinsic from the given input.
    pub(crate) fn decode_from(
        index: u32,
        extrinsic_bytes: &[u8],
        client: C,
        block_hash: T::Hash,
        cached_events: CachedEvents<T>,
        ids: ExtrinsicPartTypeIds,
    ) -> Result<ExtrinsicDetails<T, C>, Error> {
        const SIGNATURE_MASK: u8 = 0b1000_0000;
        const VERSION_MASK: u8 = 0b0111_1111;
        const LATEST_EXTRINSIC_VERSION: u8 = 4;

        let metadata = client.metadata();

        // removing the compact encoded prefix:
        let bytes: Arc<[u8]> = strip_compact_prefix(extrinsic_bytes)?.1.into();

        // Extrinsic are encoded in memory in the following way:
        //   - first byte: abbbbbbb (a = 0 for unsigned, 1 for signed, b = version)
        //   - signature: [unknown TBD with metadata].
        //   - extrinsic data
        let first_byte: u8 = Decode::decode(&mut &bytes[..])?;

        let version = first_byte & VERSION_MASK;
        if version != LATEST_EXTRINSIC_VERSION {
            return Err(BlockError::UnsupportedVersion(version).into());
        }

        let is_signed = first_byte & SIGNATURE_MASK != 0;

        // Skip over the first byte which denotes the version and signing.
        let cursor = &mut &bytes[1..];

        let signed_details = is_signed
            .then(|| -> Result<SignedExtrinsicDetails, Error> {
                let address_start_idx = bytes.len() - cursor.len();
                // Skip over the address, signature and extra fields.
                scale_decode::visitor::decode_with_visitor(
                    cursor,
                    ids.address,
                    metadata.types(),
                    scale_decode::visitor::IgnoreVisitor,
                )
                .map_err(scale_decode::Error::from)?;
                let address_end_idx = bytes.len() - cursor.len();

                scale_decode::visitor::decode_with_visitor(
                    cursor,
                    ids.signature,
                    metadata.types(),
                    scale_decode::visitor::IgnoreVisitor,
                )
                .map_err(scale_decode::Error::from)?;
                let signature_end_idx = bytes.len() - cursor.len();

                scale_decode::visitor::decode_with_visitor(
                    cursor,
                    ids.extra,
                    metadata.types(),
                    scale_decode::visitor::IgnoreVisitor,
                )
                .map_err(scale_decode::Error::from)?;
                let extra_end_idx = bytes.len() - cursor.len();

                Ok(SignedExtrinsicDetails {
                    address_start_idx,
                    address_end_idx,
                    signature_end_idx,
                    extra_end_idx,
                })
            })
            .transpose()?;

        let call_start_idx = bytes.len() - cursor.len();

        // Decode the pallet index, then the call variant.
        let cursor = &mut &bytes[call_start_idx..];

        let pallet_index: u8 = Decode::decode(cursor)?;
        let variant_index: u8 = Decode::decode(cursor)?;

        Ok(ExtrinsicDetails {
            index,
            bytes,
            signed_details,
            call_start_idx,
            pallet_index,
            variant_index,
            block_hash,
            client,
            cached_events,
            metadata,
            _marker: std::marker::PhantomData,
        })
    }

    /// Is the extrinsic signed?
    pub fn is_signed(&self) -> bool {
        self.signed_details.is_some()
    }

    /// The index of the extrinsic in the block.
    pub fn index(&self) -> u32 {
        self.index
    }

    /// Return _all_ of the bytes representing this extrinsic, which include, in order:
    /// - First byte: abbbbbbb (a = 0 for unsigned, 1 for signed, b = version)
    /// - SignatureType (if the payload is signed)
    ///   - Address
    ///   - Signature
    ///   - Extra fields
    /// - Extrinsic call bytes
    pub fn bytes(&self) -> &[u8] {
        &self.bytes
    }

    /// Return only the bytes representing this extrinsic call:
    /// - First byte is the pallet index
    /// - Second byte is the variant (call) index
    /// - Followed by field bytes.
    ///
    /// # Note
    ///
    /// Please use [`Self::bytes`] if you want to get all extrinsic bytes.
    pub fn call_bytes(&self) -> &[u8] {
        &self.bytes[self.call_start_idx..]
    }

    /// Return the bytes representing the fields stored in this extrinsic.
    ///
    /// # Note
    ///
    /// This is a subset of [`Self::call_bytes`] that does not include the
    /// first two bytes that denote the pallet index and the variant index.
    pub fn field_bytes(&self) -> &[u8] {
        // Note: this cannot panic because we checked the extrinsic bytes
        // to contain at least two bytes.
        &self.call_bytes()[2..]
    }

    /// Return only the bytes of the address that signed this extrinsic.
    ///
    /// # Note
    ///
    /// Returns `None` if the extrinsic is not signed.
    pub fn address_bytes(&self) -> Option<&[u8]> {
        self.signed_details
            .as_ref()
            .map(|e| &self.bytes[e.address_start_idx..e.address_end_idx])
    }

<<<<<<< HEAD
    /// Return only the bytes of the signature for this signed extrinsic.
    ///
    /// # Note
    ///
    /// Returns `None` if the extrinsic is not signed.
=======
    /// Returns Some(signature_bytes) if the extrinsic was signed otherwise None is returned.
>>>>>>> 1b88ebf7
    pub fn signature_bytes(&self) -> Option<&[u8]> {
        self.signed_details
            .as_ref()
            .map(|e| &self.bytes[e.address_end_idx..e.signature_end_idx])
    }

    /// Returns the signed extension `extra` bytes of the extrinsic.
    /// Each signed extension has an `extra` type (May be zero-sized).
    /// These bytes are the scale encoded `extra` fields of each signed extension in order of the signed extensions.
    /// They do *not* include the `additional` signed bytes that are used as part of the payload that is signed.
    ///
    /// Note: Returns `None` if the extrinsic is not signed.
    pub fn signed_extensions_bytes(&self) -> Option<&[u8]> {
        self.signed_details
            .as_ref()
            .map(|e| &self.bytes[e.signature_end_idx..e.extra_end_idx])
    }

    /// Returns `None` if the extrinsic is not signed.
<<<<<<< HEAD
    pub fn signed_extensions(&self) -> Option<ExtrinsicSignedExtensions<'_, T>> {
=======
    pub fn signed_extensions(&self) -> Option<ExtrinsicSignedExtensions<'_>> {
>>>>>>> 1b88ebf7
        let signed = self.signed_details.as_ref()?;
        let extra_bytes = &self.bytes[signed.signature_end_idx..signed.extra_end_idx];
        Some(ExtrinsicSignedExtensions {
            bytes: extra_bytes,
<<<<<<< HEAD
            metadata: self.metadata.clone(),
            _marker: std::marker::PhantomData,
=======
            metadata: &self.metadata,
>>>>>>> 1b88ebf7
        })
    }

    /// The index of the pallet that the extrinsic originated from.
    pub fn pallet_index(&self) -> u8 {
        self.pallet_index
    }

    /// The index of the extrinsic variant that the extrinsic originated from.
    pub fn variant_index(&self) -> u8 {
        self.variant_index
    }

    /// The name of the pallet from whence the extrinsic originated.
    pub fn pallet_name(&self) -> Result<&str, Error> {
        Ok(self.extrinsic_metadata()?.pallet.name())
    }

    /// The name of the call (ie the name of the variant that it corresponds to).
    pub fn variant_name(&self) -> Result<&str, Error> {
        Ok(&self.extrinsic_metadata()?.variant.name)
    }

    /// Fetch the metadata for this extrinsic.
    pub fn extrinsic_metadata(&self) -> Result<ExtrinsicMetadataDetails, Error> {
        let pallet = self.metadata.pallet_by_index_err(self.pallet_index())?;
        let variant = pallet
            .call_variant_by_index(self.variant_index())
            .ok_or_else(|| MetadataError::VariantIndexNotFound(self.variant_index()))?;

        Ok(ExtrinsicMetadataDetails { pallet, variant })
    }

    /// Decode and provide the extrinsic fields back in the form of a [`scale_value::Composite`]
    /// type which represents the named or unnamed fields that were present in the extrinsic.
    pub fn field_values(
        &self,
    ) -> Result<scale_value::Composite<scale_value::scale::TypeId>, Error> {
        let bytes = &mut self.field_bytes();
        let extrinsic_metadata = self.extrinsic_metadata()?;

        let mut fields = extrinsic_metadata
            .variant
            .fields
            .iter()
            .map(|f| scale_decode::Field::new(f.ty.id, f.name.as_deref()));
        let decoded = <scale_value::Composite<scale_value::scale::TypeId>>::decode_as_fields(
            bytes,
            &mut fields,
            self.metadata.types(),
        )?;

        Ok(decoded)
    }

    /// Attempt to decode these [`ExtrinsicDetails`] into a type representing the extrinsic fields.
    /// Such types are exposed in the codegen as `pallet_name::calls::types::CallName` types.
    pub fn as_extrinsic<E: StaticExtrinsic>(&self) -> Result<Option<E>, Error> {
        let extrinsic_metadata = self.extrinsic_metadata()?;
        if extrinsic_metadata.pallet.name() == E::PALLET
            && extrinsic_metadata.variant.name == E::CALL
        {
            let mut fields = extrinsic_metadata
                .variant
                .fields
                .iter()
                .map(|f| scale_decode::Field::new(f.ty.id, f.name.as_deref()));
            let decoded =
                E::decode_as_fields(&mut self.field_bytes(), &mut fields, self.metadata.types())?;
            Ok(Some(decoded))
        } else {
            Ok(None)
        }
    }

    /// Attempt to decode these [`ExtrinsicDetails`] into an outer call enum type (which includes
    /// the pallet and extrinsic enum variants as well as the extrinsic fields). A compatible
    /// type for this is exposed via static codegen as a root level `Call` type.
    pub fn as_root_extrinsic<E: DecodeAsType>(&self) -> Result<E, Error> {
        let decoded = E::decode_as_type(
            &mut &self.call_bytes()[..],
            self.metadata.outer_enums().call_enum_ty(),
            self.metadata.types(),
        )?;

        Ok(decoded)
    }
}

impl<T, C> ExtrinsicDetails<T, C>
where
    T: Config,
    C: OnlineClientT<T>,
{
    /// The events associated with the extrinsic.
    pub async fn events(&self) -> Result<ExtrinsicEvents<T>, Error> {
        let events = get_events(&self.client, self.block_hash, &self.cached_events).await?;
        let ext_hash = T::Hasher::hash_of(&self.bytes);
        Ok(ExtrinsicEvents::new(ext_hash, self.index, events))
    }
}

/// Details for the given extrinsic plucked from the metadata.
pub struct ExtrinsicMetadataDetails<'a> {
    pub pallet: PalletMetadata<'a>,
    pub variant: &'a scale_info::Variant<scale_info::form::PortableForm>,
}

/// The type IDs extracted from the metadata that represent the
/// generic type parameters passed to the `UncheckedExtrinsic` from
/// the substrate-based chain.
#[derive(Debug, Copy, Clone)]
pub(crate) struct ExtrinsicPartTypeIds {
    /// The address (source) of the extrinsic.
    address: u32,
    /// The extrinsic call type.
    // Note: the call type can be used to skip over the extrinsic bytes to check
    // they are in line with our metadata. This operation is currently postponed.
    _call: u32,
    /// The signature of the extrinsic.
    signature: u32,
    /// The extra parameters of the extrinsic.
    extra: u32,
}

impl ExtrinsicPartTypeIds {
    /// Extract the generic type parameters IDs from the extrinsic type.
    pub(crate) fn new(metadata: &Metadata) -> Result<Self, BlockError> {
        Ok(ExtrinsicPartTypeIds {
            address: metadata.extrinsic().address_ty(),
            _call: metadata.extrinsic().call_ty(),
            signature: metadata.extrinsic().signature_ty(),
            extra: metadata.extrinsic().extra_ty(),
        })
    }
}

/// The events associated with a given extrinsic.
#[derive(Derivative)]
#[derivative(Debug(bound = ""))]
pub struct ExtrinsicEvents<T: Config> {
    // The hash of the extrinsic (handy to expose here because
    // this type is returned from TxProgress things in the most
    // basic flows, so it's the only place people can access it
    // without complicating things for themselves).
    ext_hash: T::Hash,
    // The index of the extrinsic:
    idx: u32,
    // All of the events in the block:
    events: events::Events<T>,
}

impl<T: Config> ExtrinsicEvents<T> {
    pub(crate) fn new(ext_hash: T::Hash, idx: u32, events: events::Events<T>) -> Self {
        Self {
            ext_hash,
            idx,
            events,
        }
    }

    /// Return the hash of the block that the extrinsic is in.
    pub fn block_hash(&self) -> T::Hash {
        self.events.block_hash()
    }

    /// The index of the extrinsic that these events are produced from.
    pub fn extrinsic_index(&self) -> u32 {
        self.idx
    }

    /// Return the hash of the extrinsic.
    pub fn extrinsic_hash(&self) -> T::Hash {
        self.ext_hash
    }

    /// Return all of the events in the block that the extrinsic is in.
    pub fn all_events_in_block(&self) -> &events::Events<T> {
        &self.events
    }

    /// Iterate over all of the raw events associated with this transaction.
    ///
    /// This works in the same way that [`events::Events::iter()`] does, with the
    /// exception that it filters out events not related to the submitted extrinsic.
    pub fn iter(&self) -> impl Iterator<Item = Result<events::EventDetails<T>, Error>> + '_ {
        self.events.iter().filter(|ev| {
            ev.as_ref()
                .map(|ev| ev.phase() == events::Phase::ApplyExtrinsic(self.idx))
                .unwrap_or(true) // Keep any errors.
        })
    }

    /// Find all of the transaction events matching the event type provided as a generic parameter.
    ///
    /// This works in the same way that [`events::Events::find()`] does, with the
    /// exception that it filters out events not related to the submitted extrinsic.
    pub fn find<Ev: events::StaticEvent>(&self) -> impl Iterator<Item = Result<Ev, Error>> + '_ {
        self.iter().filter_map(|ev| {
            ev.and_then(|ev| ev.as_event::<Ev>().map_err(Into::into))
                .transpose()
        })
    }

    /// Iterate through the transaction events using metadata to dynamically decode and skip
    /// them, and return the first event found which decodes to the provided `Ev` type.
    ///
    /// This works in the same way that [`events::Events::find_first()`] does, with the
    /// exception that it ignores events not related to the submitted extrinsic.
    pub fn find_first<Ev: events::StaticEvent>(&self) -> Result<Option<Ev>, Error> {
        self.find::<Ev>().next().transpose()
    }

    /// Iterate through the transaction events using metadata to dynamically decode and skip
    /// them, and return the last event found which decodes to the provided `Ev` type.
    ///
    /// This works in the same way that [`events::Events::find_last()`] does, with the
    /// exception that it ignores events not related to the submitted extrinsic.
    pub fn find_last<Ev: events::StaticEvent>(&self) -> Result<Option<Ev>, Error> {
        self.find::<Ev>().last().transpose()
    }

    /// Find an event in those associated with this transaction. Returns true if it was found.
    ///
    /// This works in the same way that [`events::Events::has()`] does, with the
    /// exception that it ignores events not related to the submitted extrinsic.
    pub fn has<Ev: events::StaticEvent>(&self) -> Result<bool, Error> {
        Ok(self.find::<Ev>().next().transpose()?.is_some())
    }
}

/// The signed extensions of an extrinsic.
#[derive(Debug, Clone)]
<<<<<<< HEAD
pub struct ExtrinsicSignedExtensions<'a, T: Config> {
    bytes: &'a [u8],
    metadata: Metadata,
    _marker: std::marker::PhantomData<T>,
}

/// A single signed extension
#[derive(Debug, Clone)]
pub struct ExtrinsicSignedExtension<'a, T: Config> {
    bytes: &'a [u8],
    ty_id: u32,
    identifier: &'a str,
    metadata: Metadata,
    _marker: std::marker::PhantomData<T>,
}

impl<'a, T: Config> ExtrinsicSignedExtensions<'a, T> {
    /// Returns an iterator ove all signed extensions, allowing access to their names, bytes and types.
    /// If the decoding of any signed extension fails, an error item is yielded and the iterator stops.
    pub fn iter(&'a self) -> impl Iterator<Item = Result<ExtrinsicSignedExtension<'a, T>, Error>> {
        let signed_extension_types = self.metadata.extrinsic().signed_extensions();
        let num_signed_extensions = signed_extension_types.len();
=======
pub struct ExtrinsicSignedExtensions<'a> {
    bytes: &'a [u8],
    metadata: &'a Metadata,
}

impl<'a> ExtrinsicSignedExtensions<'a> {
    /// Returns an iterator over each of the signed extension details of the extrinsic.
    /// If the decoding of any signed extension fails, an error item is yielded and the iterator stops.
    pub fn iter(&self) -> impl Iterator<Item = Result<ExtrinsicSignedExtension<'a>, Error>> {
        let signed_extension_types = self.metadata.extrinsic().signed_extensions();
        let num_signed_extensions = signed_extension_types.len();
        let bytes = self.bytes;
        let metadata = self.metadata;
>>>>>>> 1b88ebf7
        let mut index = 0;
        let mut byte_start_idx = 0;

        std::iter::from_fn(move || {
            if index == num_signed_extensions {
                return None;
            }

            let extension = &signed_extension_types[index];
            let ty_id = extension.extra_ty();
<<<<<<< HEAD
            let cursor = &mut &self.bytes[byte_start_idx..];
            if let Err(err) = scale_decode::visitor::decode_with_visitor(
                cursor,
                ty_id,
                self.metadata.types(),
=======
            let cursor = &mut &bytes[byte_start_idx..];
            if let Err(err) = scale_decode::visitor::decode_with_visitor(
                cursor,
                ty_id,
                metadata.types(),
>>>>>>> 1b88ebf7
                scale_decode::visitor::IgnoreVisitor,
            )
            .map_err(|e| Error::Decode(e.into()))
            {
                index = num_signed_extensions; // (such that None is returned in next iteration)
                return Some(Err(err));
            }
<<<<<<< HEAD
            let byte_end_idx = self.bytes.len() - cursor.len();
            let bytes = &self.bytes[byte_start_idx..byte_end_idx];
=======
            let byte_end_idx = bytes.len() - cursor.len();
            let bytes = &bytes[byte_start_idx..byte_end_idx];
>>>>>>> 1b88ebf7
            byte_start_idx = byte_end_idx;
            index += 1;
            Some(Ok(ExtrinsicSignedExtension {
                bytes,
                ty_id,
                identifier: extension.identifier(),
<<<<<<< HEAD
                metadata: self.metadata.clone(),
                _marker: std::marker::PhantomData,
            }))
        })
    }

    fn find_by_name(&self, name: impl AsRef<str>) -> Option<ExtrinsicSignedExtension<'_, T>> {
        let signed_extension = self
            .iter()
            .find_map(|e| e.ok().filter(|e| e.name() == name.as_ref()))?;
        Some(signed_extension)
    }

    pub fn find<S: SignedExtension<T>>(&self) -> Option<Result<S::Extra, Error>> {
        let signed_extension = self.find_by_name(S::NAME)?;
        Some(signed_extension.as_type().map_err(Into::into))
    }

    /// The tip of an extrinsic, extracted from the ChargeTransactionPayment or ChargeAssetTxPayment signed extension, depending on which is present.
    pub fn tip(&self) -> Option<u128> {
        // Note: the overhead of iterating twice should be negligible.
        let tip = self
            .find_by_name(<ChargeTransactionPayment as SignedExtension<T>>::NAME)
            .or_else(|| self.find_by_name(<ChargeAssetTxPayment as SignedExtension<T>>::NAME))?;
        // Note: ChargeAssetTxPayment might have addition information in it (asset_id).
        //       But both should start with a compact encoded u128, so this decoding is fine.
=======
                metadata,
            }))
        })
    }

    /// The tip of an extrinsic, extracted from the ChargeTransactionPayment or ChargeAssetTxPayment
    /// signed extension, depending on which is present.
    ///
    /// Returns `None` if  `tip` was not found or decoding failed.
    pub fn tip(&self) -> Option<u128> {
        let tip = self.iter().find_map(|e| {
            e.ok().filter(|e| {
                e.name() == "ChargeTransactionPayment" || e.name() == "ChargeAssetTxPayment"
            })
        })?;

        // Note: ChargeAssetTxPayment might have addition information in it (asset_id).
        // But both should start with a compact encoded u128, so this decoding is fine.
>>>>>>> 1b88ebf7
        let tip = Compact::<u128>::decode(&mut tip.bytes()).ok()?.0;
        Some(tip)
    }

    /// The nonce of the account that submitted the extrinsic, extracted from the CheckNonce signed extension.
<<<<<<< HEAD
=======
    ///
    /// Returns `None` if `nonce` was not found or decoding failed.
>>>>>>> 1b88ebf7
    pub fn nonce(&self) -> Option<u64> {
        let nonce = self
            .iter()
            .find_map(|e| e.ok().filter(|e| e.name() == "CheckNonce"))?;
        let nonce = Compact::<u64>::decode(&mut nonce.bytes()).ok()?.0;
        Some(nonce)
    }
}

<<<<<<< HEAD
impl<'a, T: Config> ExtrinsicSignedExtension<'a, T> {
    /// The bytes representing this signed extension.
    pub fn bytes(&self) -> &[u8] {
=======
/// A single signed extension
#[derive(Debug, Clone)]
pub struct ExtrinsicSignedExtension<'a> {
    bytes: &'a [u8],
    ty_id: u32,
    identifier: &'a str,
    metadata: &'a Metadata,
}

impl<'a> ExtrinsicSignedExtension<'a> {
    /// The bytes representing this signed extension.
    pub fn bytes(&self) -> &'a [u8] {
>>>>>>> 1b88ebf7
        self.bytes
    }

    /// The name of the signed extension.
<<<<<<< HEAD
    pub fn name(&self) -> &str {
=======
    pub fn name(&self) -> &'a str {
>>>>>>> 1b88ebf7
        self.identifier
    }

    /// The type id of the signed extension.
    pub fn type_id(&self) -> u32 {
        self.ty_id
    }

<<<<<<< HEAD
    /// DecodedValueThunk representing the type of the extra of this signed extension.
    fn decoded(&self) -> Result<DecodedValueThunk, Error> {
        let decoded_value_thunk = DecodedValueThunk::decode_with_metadata(
            &mut &self.bytes[..],
            self.ty_id,
            &self.metadata,
        )?;
        Ok(decoded_value_thunk)
    }

    /// Signed Extension as a [`scale_value::Value`]
    pub fn value(&self) -> Result<DecodedValue, Error> {
        self.decoded()?.to_value()
    }

    pub fn as_type<E: DecodeAsType>(&self) -> Result<E, Error> {
        self.decoded()?.as_type::<E>().map_err(Into::into)
=======
    /// Signed Extension as a [`scale_value::Value`]
    pub fn value(&self) -> Result<DecodedValue, Error> {
        let value =
            DecodedValue::decode_as_type(&mut &self.bytes[..], self.ty_id, self.metadata.types())?;

        Ok(value)
>>>>>>> 1b88ebf7
    }
}

#[cfg(test)]
mod tests {
    use super::*;
    use crate::{backend::RuntimeVersion, OfflineClient, PolkadotConfig};
    use assert_matches::assert_matches;
    use codec::{Decode, Encode};
    use frame_metadata::v15::{CustomMetadata, OuterEnums};
    use frame_metadata::{
        v15::{ExtrinsicMetadata, PalletCallMetadata, PalletMetadata, RuntimeMetadataV15},
        RuntimeMetadataPrefixed,
    };
    use primitive_types::H256;
    use scale_info::{meta_type, TypeInfo};
    use scale_value::Value;

    // Extrinsic needs to contain at least the generic type parameter "Call"
    // for the metadata to be valid.
    // The "Call" type from the metadata is used to decode extrinsics.
    #[allow(unused)]
    #[derive(TypeInfo)]
    struct ExtrinsicType<Address, Call, Signature, Extra> {
        pub signature: Option<(Address, Signature, Extra)>,
        pub function: Call,
    }

    // Because this type is used to decode extrinsics, we expect this to be a TypeDefVariant.
    // Each pallet must contain one single variant.
    #[allow(unused)]
    #[derive(
        Encode,
        Decode,
        TypeInfo,
        Clone,
        Debug,
        PartialEq,
        Eq,
        scale_encode::EncodeAsType,
        scale_decode::DecodeAsType,
    )]
    enum RuntimeCall {
        Test(Pallet),
    }

    // The calls of the pallet.
    #[allow(unused)]
    #[derive(
        Encode,
        Decode,
        TypeInfo,
        Clone,
        Debug,
        PartialEq,
        Eq,
        scale_encode::EncodeAsType,
        scale_decode::DecodeAsType,
    )]
    enum Pallet {
        #[allow(unused)]
        #[codec(index = 2)]
        TestCall {
            value: u128,
            signed: bool,
            name: String,
        },
    }

    #[allow(unused)]
    #[derive(
        Encode,
        Decode,
        TypeInfo,
        Clone,
        Debug,
        PartialEq,
        Eq,
        scale_encode::EncodeAsType,
        scale_decode::DecodeAsType,
    )]
    struct TestCallExtrinsic {
        value: u128,
        signed: bool,
        name: String,
    }

    impl StaticExtrinsic for TestCallExtrinsic {
        const PALLET: &'static str = "Test";
        const CALL: &'static str = "TestCall";
    }

    /// Build fake metadata consisting the types needed to represent an extrinsic.
    fn metadata() -> Metadata {
        let pallets = vec![PalletMetadata {
            name: "Test",
            storage: None,
            calls: Some(PalletCallMetadata {
                ty: meta_type::<Pallet>(),
            }),
            event: None,
            constants: vec![],
            error: None,
            index: 0,
            docs: vec![],
        }];

        let extrinsic = ExtrinsicMetadata {
            version: 4,
            signed_extensions: vec![],
            address_ty: meta_type::<()>(),
            call_ty: meta_type::<RuntimeCall>(),
            signature_ty: meta_type::<()>(),
            extra_ty: meta_type::<()>(),
        };

        let meta = RuntimeMetadataV15::new(
            pallets,
            extrinsic,
            meta_type::<()>(),
            vec![],
            OuterEnums {
                call_enum_ty: meta_type::<RuntimeCall>(),
                event_enum_ty: meta_type::<()>(),
                error_enum_ty: meta_type::<()>(),
            },
            CustomMetadata {
                map: Default::default(),
            },
        );
        let runtime_metadata: RuntimeMetadataPrefixed = meta.into();

        Metadata::new(runtime_metadata.try_into().unwrap())
    }

    /// Build an offline client to work with the test metadata.
    fn client(metadata: Metadata) -> OfflineClient<PolkadotConfig> {
        // Create the encoded extrinsic bytes.
        let rt_version = RuntimeVersion {
            spec_version: 1,
            transaction_version: 4,
        };
        let block_hash = H256::random();
        OfflineClient::new(block_hash, rt_version, metadata)
    }

    #[test]
    fn extrinsic_metadata_consistency() {
        let metadata = metadata();

        // Except our metadata to contain the registered types.
        let pallet = metadata.pallet_by_index(0).expect("pallet exists");
        let extrinsic = pallet
            .call_variant_by_index(2)
            .expect("metadata contains the RuntimeCall enum with this pallet");

        assert_eq!(pallet.name(), "Test");
        assert_eq!(&extrinsic.name, "TestCall");
    }

    #[test]
    fn insufficient_extrinsic_bytes() {
        let metadata = metadata();
        let client = client(metadata.clone());
        let ids = ExtrinsicPartTypeIds::new(&metadata).unwrap();

        // Decode with empty bytes.
        let result =
            ExtrinsicDetails::decode_from(1, &[], client, H256::random(), Default::default(), ids);
        assert_matches!(result.err(), Some(crate::Error::Codec(_)));
    }

    #[test]
    fn unsupported_version_extrinsic() {
        let metadata = metadata();
        let client = client(metadata.clone());
        let ids = ExtrinsicPartTypeIds::new(&metadata).unwrap();

        // Decode with invalid version.
        let result = ExtrinsicDetails::decode_from(
            1,
            &vec![3u8].encode(),
            client,
            H256::random(),
            Default::default(),
            ids,
        );

        assert_matches!(
            result.err(),
            Some(crate::Error::Block(
                crate::error::BlockError::UnsupportedVersion(3)
            ))
        );
    }

    #[test]
    fn statically_decode_extrinsic() {
        let metadata = metadata();
        let client = client(metadata.clone());
        let ids = ExtrinsicPartTypeIds::new(&metadata).unwrap();

        let tx = crate::tx::dynamic(
            "Test",
            "TestCall",
            vec![
                Value::u128(10),
                Value::bool(true),
                Value::string("SomeValue"),
            ],
        );
        let tx_encoded = client
            .tx()
            .create_unsigned(&tx)
            .expect("Valid dynamic parameters are provided");

        // Note: `create_unsigned` produces the extrinsic bytes by prefixing the extrinsic length.
        // The length is handled deserializing `ChainBlockExtrinsic`, therefore the first byte is not needed.
        let extrinsic = ExtrinsicDetails::decode_from(
            1,
            tx_encoded.encoded(),
            client,
            H256::random(),
            Default::default(),
            ids,
        )
        .expect("Valid extrinsic");

        assert!(!extrinsic.is_signed());

        assert_eq!(extrinsic.index(), 1);

        assert_eq!(extrinsic.pallet_index(), 0);
        assert_eq!(
            extrinsic
                .pallet_name()
                .expect("Valid metadata contains pallet name"),
            "Test"
        );

        assert_eq!(extrinsic.variant_index(), 2);
        assert_eq!(
            extrinsic
                .variant_name()
                .expect("Valid metadata contains variant name"),
            "TestCall"
        );

        // Decode the extrinsic to the root enum.
        let decoded_extrinsic = extrinsic
            .as_root_extrinsic::<RuntimeCall>()
            .expect("can decode extrinsic to root enum");

        assert_eq!(
            decoded_extrinsic,
            RuntimeCall::Test(Pallet::TestCall {
                value: 10,
                signed: true,
                name: "SomeValue".into(),
            })
        );

        // Decode the extrinsic to the extrinsic variant.
        let decoded_extrinsic = extrinsic
            .as_extrinsic::<TestCallExtrinsic>()
            .expect("can decode extrinsic to extrinsic variant")
            .expect("value cannot be None");

        assert_eq!(
            decoded_extrinsic,
            TestCallExtrinsic {
                value: 10,
                signed: true,
                name: "SomeValue".into(),
            }
        );
    }
}<|MERGE_RESOLUTION|>--- conflicted
+++ resolved
@@ -12,22 +12,15 @@
     Metadata,
 };
 
-<<<<<<< HEAD
 use crate::dynamic::{DecodedValue, DecodedValueThunk};
 use crate::metadata::DecodeWithMetadata;
-=======
-use crate::dynamic::DecodedValue;
->>>>>>> 1b88ebf7
 use crate::utils::strip_compact_prefix;
 use codec::{Compact, Decode};
 use derivative::Derivative;
 use scale_decode::{DecodeAsFields, DecodeAsType};
 
-<<<<<<< HEAD
 use crate::config::signed_extensions::{ChargeAssetTxPayment, ChargeTransactionPayment};
 use crate::config::SignedExtension;
-=======
->>>>>>> 1b88ebf7
 use std::sync::Arc;
 
 /// Trait to uniquely identify the extrinsic's identity from the runtime metadata.
@@ -356,15 +349,7 @@
             .map(|e| &self.bytes[e.address_start_idx..e.address_end_idx])
     }
 
-<<<<<<< HEAD
-    /// Return only the bytes of the signature for this signed extrinsic.
-    ///
-    /// # Note
-    ///
-    /// Returns `None` if the extrinsic is not signed.
-=======
     /// Returns Some(signature_bytes) if the extrinsic was signed otherwise None is returned.
->>>>>>> 1b88ebf7
     pub fn signature_bytes(&self) -> Option<&[u8]> {
         self.signed_details
             .as_ref()
@@ -384,21 +369,13 @@
     }
 
     /// Returns `None` if the extrinsic is not signed.
-<<<<<<< HEAD
     pub fn signed_extensions(&self) -> Option<ExtrinsicSignedExtensions<'_, T>> {
-=======
-    pub fn signed_extensions(&self) -> Option<ExtrinsicSignedExtensions<'_>> {
->>>>>>> 1b88ebf7
         let signed = self.signed_details.as_ref()?;
         let extra_bytes = &self.bytes[signed.signature_end_idx..signed.extra_end_idx];
         Some(ExtrinsicSignedExtensions {
             bytes: extra_bytes,
-<<<<<<< HEAD
             metadata: self.metadata.clone(),
             _marker: std::marker::PhantomData,
-=======
-            metadata: &self.metadata,
->>>>>>> 1b88ebf7
         })
     }
 
@@ -632,7 +609,6 @@
 
 /// The signed extensions of an extrinsic.
 #[derive(Debug, Clone)]
-<<<<<<< HEAD
 pub struct ExtrinsicSignedExtensions<'a, T: Config> {
     bytes: &'a [u8],
     metadata: Metadata,
@@ -655,21 +631,6 @@
     pub fn iter(&'a self) -> impl Iterator<Item = Result<ExtrinsicSignedExtension<'a, T>, Error>> {
         let signed_extension_types = self.metadata.extrinsic().signed_extensions();
         let num_signed_extensions = signed_extension_types.len();
-=======
-pub struct ExtrinsicSignedExtensions<'a> {
-    bytes: &'a [u8],
-    metadata: &'a Metadata,
-}
-
-impl<'a> ExtrinsicSignedExtensions<'a> {
-    /// Returns an iterator over each of the signed extension details of the extrinsic.
-    /// If the decoding of any signed extension fails, an error item is yielded and the iterator stops.
-    pub fn iter(&self) -> impl Iterator<Item = Result<ExtrinsicSignedExtension<'a>, Error>> {
-        let signed_extension_types = self.metadata.extrinsic().signed_extensions();
-        let num_signed_extensions = signed_extension_types.len();
-        let bytes = self.bytes;
-        let metadata = self.metadata;
->>>>>>> 1b88ebf7
         let mut index = 0;
         let mut byte_start_idx = 0;
 
@@ -680,19 +641,11 @@
 
             let extension = &signed_extension_types[index];
             let ty_id = extension.extra_ty();
-<<<<<<< HEAD
             let cursor = &mut &self.bytes[byte_start_idx..];
             if let Err(err) = scale_decode::visitor::decode_with_visitor(
                 cursor,
                 ty_id,
                 self.metadata.types(),
-=======
-            let cursor = &mut &bytes[byte_start_idx..];
-            if let Err(err) = scale_decode::visitor::decode_with_visitor(
-                cursor,
-                ty_id,
-                metadata.types(),
->>>>>>> 1b88ebf7
                 scale_decode::visitor::IgnoreVisitor,
             )
             .map_err(|e| Error::Decode(e.into()))
@@ -700,20 +653,14 @@
                 index = num_signed_extensions; // (such that None is returned in next iteration)
                 return Some(Err(err));
             }
-<<<<<<< HEAD
             let byte_end_idx = self.bytes.len() - cursor.len();
             let bytes = &self.bytes[byte_start_idx..byte_end_idx];
-=======
-            let byte_end_idx = bytes.len() - cursor.len();
-            let bytes = &bytes[byte_start_idx..byte_end_idx];
->>>>>>> 1b88ebf7
             byte_start_idx = byte_end_idx;
             index += 1;
             Some(Ok(ExtrinsicSignedExtension {
                 bytes,
                 ty_id,
                 identifier: extension.identifier(),
-<<<<<<< HEAD
                 metadata: self.metadata.clone(),
                 _marker: std::marker::PhantomData,
             }))
@@ -740,36 +687,13 @@
             .or_else(|| self.find_by_name(<ChargeAssetTxPayment as SignedExtension<T>>::NAME))?;
         // Note: ChargeAssetTxPayment might have addition information in it (asset_id).
         //       But both should start with a compact encoded u128, so this decoding is fine.
-=======
-                metadata,
-            }))
-        })
-    }
-
-    /// The tip of an extrinsic, extracted from the ChargeTransactionPayment or ChargeAssetTxPayment
-    /// signed extension, depending on which is present.
-    ///
-    /// Returns `None` if  `tip` was not found or decoding failed.
-    pub fn tip(&self) -> Option<u128> {
-        let tip = self.iter().find_map(|e| {
-            e.ok().filter(|e| {
-                e.name() == "ChargeTransactionPayment" || e.name() == "ChargeAssetTxPayment"
-            })
-        })?;
-
-        // Note: ChargeAssetTxPayment might have addition information in it (asset_id).
-        // But both should start with a compact encoded u128, so this decoding is fine.
->>>>>>> 1b88ebf7
         let tip = Compact::<u128>::decode(&mut tip.bytes()).ok()?.0;
         Some(tip)
     }
 
     /// The nonce of the account that submitted the extrinsic, extracted from the CheckNonce signed extension.
-<<<<<<< HEAD
-=======
     ///
     /// Returns `None` if `nonce` was not found or decoding failed.
->>>>>>> 1b88ebf7
     pub fn nonce(&self) -> Option<u64> {
         let nonce = self
             .iter()
@@ -779,33 +703,14 @@
     }
 }
 
-<<<<<<< HEAD
 impl<'a, T: Config> ExtrinsicSignedExtension<'a, T> {
     /// The bytes representing this signed extension.
     pub fn bytes(&self) -> &[u8] {
-=======
-/// A single signed extension
-#[derive(Debug, Clone)]
-pub struct ExtrinsicSignedExtension<'a> {
-    bytes: &'a [u8],
-    ty_id: u32,
-    identifier: &'a str,
-    metadata: &'a Metadata,
-}
-
-impl<'a> ExtrinsicSignedExtension<'a> {
-    /// The bytes representing this signed extension.
-    pub fn bytes(&self) -> &'a [u8] {
->>>>>>> 1b88ebf7
         self.bytes
     }
 
     /// The name of the signed extension.
-<<<<<<< HEAD
-    pub fn name(&self) -> &str {
-=======
     pub fn name(&self) -> &'a str {
->>>>>>> 1b88ebf7
         self.identifier
     }
 
@@ -814,7 +719,6 @@
         self.ty_id
     }
 
-<<<<<<< HEAD
     /// DecodedValueThunk representing the type of the extra of this signed extension.
     fn decoded(&self) -> Result<DecodedValueThunk, Error> {
         let decoded_value_thunk = DecodedValueThunk::decode_with_metadata(
@@ -832,14 +736,6 @@
 
     pub fn as_type<E: DecodeAsType>(&self) -> Result<E, Error> {
         self.decoded()?.as_type::<E>().map_err(Into::into)
-=======
-    /// Signed Extension as a [`scale_value::Value`]
-    pub fn value(&self) -> Result<DecodedValue, Error> {
-        let value =
-            DecodedValue::decode_as_type(&mut &self.bytes[..], self.ty_id, self.metadata.types())?;
-
-        Ok(value)
->>>>>>> 1b88ebf7
     }
 }
 
