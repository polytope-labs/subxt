// Copyright 2019-2020 Parity Technologies (UK) Ltd.
// This file is part of substrate-subxt.
//
// subxt is free software: you can redistribute it and/or modify
// it under the terms of the GNU General Public License as published by
// the Free Software Foundation, either version 3 of the License, or
// (at your option) any later version.
//
// subxt is distributed in the hope that it will be useful,
// but WITHOUT ANY WARRANTY; without even the implied warranty of
// MERCHANTABILITY or FITNESS FOR A PARTICULAR PURPOSE.  See the
// GNU General Public License for more details.
//
// You should have received a copy of the GNU General Public License
// along with substrate-subxt.  If not, see <http://www.gnu.org/licenses/>.

//! A library to **sub**mit e**xt**rinsics to a
//! [substrate](https://github.com/paritytech/substrate) node via RPC.

#![deny(
    bad_style,
    const_err,
    improper_ctypes,
    non_shorthand_field_patterns,
    no_mangle_generic_items,
    overflowing_literals,
    path_statements,
    patterns_in_fns_without_body,
    private_in_public,
    missing_debug_implementations,
    unconditional_recursion,
    unused_allocation,
    unused_comparisons,
    unused_parens,
    while_true,
    trivial_casts,
    trivial_numeric_casts,
    unused_extern_crates,
    clippy::all
)]
#![allow(clippy::type_complexity)]

#[macro_use]
extern crate substrate_subxt_proc_macro;

#[cfg(feature = "client")]
pub use substrate_subxt_client as client;

pub use sp_core;
pub use sp_runtime;

use codec::Decode;
use futures::future;
use jsonrpsee::client::Subscription;
use sc_rpc_api::state::ReadProof;
use sp_core::storage::{
    StorageChangeSet,
    StorageKey,
};
pub use sp_runtime::traits::SignedExtension;
use sp_version::RuntimeVersion;
use std::marker::PhantomData;

mod error;
mod events;
mod extra;
mod frame;
mod metadata;
mod rpc;
mod runtimes;
mod signer;
mod subscription;

pub use crate::{
    error::Error,
    events::{
        EventsDecoder,
        RawEvent,
    },
    extra::*,
    frame::*,
    metadata::{
        Metadata,
        MetadataError,
    },
    rpc::{
        BlockNumber,
        ExtrinsicSuccess,
    },
    runtimes::*,
    signer::*,
    subscription::*,
    substrate_subxt_proc_macro::*,
};
use crate::{
    frame::system::{
        AccountStoreExt,
        Phase,
        System,
    },
    rpc::{
        ChainBlock,
        Rpc,
    },
};

/// ClientBuilder for constructing a Client.
#[derive(Default)]
<<<<<<< HEAD
#[allow(missing_debug_implementations)]
pub struct ClientBuilder<T: System, S = MultiSignature, E = DefaultExtra<T>> {
    _marker: std::marker::PhantomData<(T, S, E)>,
=======
pub struct ClientBuilder<T: Runtime> {
    _marker: std::marker::PhantomData<T>,
>>>>>>> 5fd83f8b
    url: Option<String>,
    client: Option<jsonrpsee::Client>,
}

impl<T: Runtime> ClientBuilder<T> {
    /// Creates a new ClientBuilder.
    pub fn new() -> Self {
        Self {
            _marker: std::marker::PhantomData,
            url: None,
            client: None,
        }
    }

    /// Sets the jsonrpsee client.
    pub fn set_client<P: Into<jsonrpsee::Client>>(mut self, client: P) -> Self {
        self.client = Some(client.into());
        self
    }

    /// Set the substrate rpc address.
    pub fn set_url<P: Into<String>>(mut self, url: P) -> Self {
        self.url = Some(url.into());
        self
    }

    /// Creates a new Client.
    pub async fn build(self) -> Result<Client<T>, Error> {
        let client = if let Some(client) = self.client {
            client
        } else {
            let url = self.url.as_deref().unwrap_or("ws://127.0.0.1:9944");
            if url.starts_with("ws://") || url.starts_with("wss://") {
                jsonrpsee::ws_client(url).await?
            } else {
                jsonrpsee::http_client(url)
            }
        };
        let rpc = Rpc::new(client);
        let (metadata, genesis_hash, runtime_version) = future::join3(
            rpc.metadata(),
            rpc.genesis_hash(),
            rpc.runtime_version(None),
        )
        .await;
        Ok(Client {
            rpc,
            genesis_hash: genesis_hash?,
            metadata: metadata?,
            runtime_version: runtime_version?,
            _marker: PhantomData,
        })
    }
}

/// Client to interface with a substrate node.
<<<<<<< HEAD
#[allow(missing_debug_implementations)]
pub struct Client<T: System, S = MultiSignature, E = DefaultExtra<T>> {
=======
pub struct Client<T: Runtime> {
>>>>>>> 5fd83f8b
    rpc: Rpc<T>,
    genesis_hash: T::Hash,
    metadata: Metadata,
    runtime_version: RuntimeVersion,
    _marker: PhantomData<(fn() -> T::Signature, T::Extra)>,
}

impl<T: Runtime> Clone for Client<T> {
    fn clone(&self) -> Self {
        Self {
            rpc: self.rpc.clone(),
            genesis_hash: self.genesis_hash,
            metadata: self.metadata.clone(),
            runtime_version: self.runtime_version.clone(),
            _marker: PhantomData,
        }
    }
}

impl<T: Runtime> Client<T> {
    /// Returns the genesis hash.
    pub fn genesis(&self) -> &T::Hash {
        &self.genesis_hash
    }

    /// Returns the chain metadata.
    pub fn metadata(&self) -> &Metadata {
        &self.metadata
    }

    /// Fetch a StorageKey with default value.
    pub async fn fetch_or_default<F: Store<T>>(
        &self,
        store: F,
        hash: Option<T::Hash>,
    ) -> Result<F::Returns, Error> {
        let key = store.key(&self.metadata)?;
        if let Some(data) = self.rpc.storage(key, hash).await? {
            Ok(Decode::decode(&mut &data.0[..])?)
        } else {
            Ok(store.default(&self.metadata)?)
        }
    }

    /// Fetch a StorageKey an optional storage key.
    pub async fn fetch<F: Store<T>>(
        &self,
        store: F,
        hash: Option<T::Hash>,
    ) -> Result<Option<F::Returns>, Error> {
        let key = store.key(&self.metadata)?;
        if let Some(data) = self.rpc.storage(key, hash).await? {
            Ok(Some(Decode::decode(&mut &data.0[..])?))
        } else {
            Ok(None)
        }
    }

    /// Query historical storage entries
    pub async fn query_storage(
        &self,
        keys: Vec<StorageKey>,
        from: T::Hash,
        to: Option<T::Hash>,
    ) -> Result<Vec<StorageChangeSet<<T as System>::Hash>>, Error> {
        self.rpc.query_storage(keys, from, to).await
    }

    /// Get a header
    pub async fn header<H>(&self, hash: Option<H>) -> Result<Option<T::Header>, Error>
    where
        H: Into<T::Hash> + 'static,
    {
        let header = self.rpc.header(hash.map(|h| h.into())).await?;
        Ok(header)
    }

    /// Get a block hash. By default returns the latest block hash
    pub async fn block_hash(
        &self,
        block_number: Option<BlockNumber<T>>,
    ) -> Result<Option<T::Hash>, Error> {
        let hash = self.rpc.block_hash(block_number).await?;
        Ok(hash)
    }

    /// Get a block hash of the latest finalized block
    pub async fn finalized_head(&self) -> Result<T::Hash, Error> {
        let head = self.rpc.finalized_head().await?;
        Ok(head)
    }

    /// Get a block
    pub async fn block<H>(&self, hash: Option<H>) -> Result<Option<ChainBlock<T>>, Error>
    where
        H: Into<T::Hash> + 'static,
    {
        let block = self.rpc.block(hash.map(|h| h.into())).await?;
        Ok(block)
    }

    /// Get proof of storage entries at a specific block's state.
    pub async fn read_proof<H>(
        &self,
        keys: Vec<StorageKey>,
        hash: Option<H>,
    ) -> Result<ReadProof<T::Hash>, Error>
    where
        H: Into<T::Hash> + 'static,
    {
        let proof = self.rpc.read_proof(keys, hash.map(|h| h.into())).await?;
        Ok(proof)
    }

    /// Subscribe to events.
    pub async fn subscribe_events(
        &self,
    ) -> Result<Subscription<StorageChangeSet<T::Hash>>, Error> {
        let events = self.rpc.subscribe_events().await?;
        Ok(events)
    }

    /// Subscribe to new blocks.
    pub async fn subscribe_blocks(&self) -> Result<Subscription<T::Header>, Error> {
        let headers = self.rpc.subscribe_blocks().await?;
        Ok(headers)
    }

    /// Subscribe to finalized blocks.
    pub async fn subscribe_finalized_blocks(
        &self,
    ) -> Result<Subscription<T::Header>, Error> {
        let headers = self.rpc.subscribe_finalized_blocks().await?;
        Ok(headers)
    }

    /// Encodes a call.
    pub fn encode<C: Call<T>>(&self, call: C) -> Result<Encoded, Error> {
        Ok(self
            .metadata()
            .module_with_calls(C::MODULE)
            .and_then(|module| module.call(C::FUNCTION, call))?)
    }

    /// Creates an unsigned extrinsic.
    ///
    /// If `nonce` is `None` the nonce will be fetched from the chain.
    pub async fn create_unsigned<C: Call<T>>(
        &self,
        call: C,
        account_id: &<T as System>::AccountId,
        nonce: Option<T::Index>,
    ) -> Result<SignedPayload<T>, Error>
    where
        <<T::Extra as SignedExtra<T>>::Extra as SignedExtension>::AdditionalSigned:
            Send + Sync,
    {
        let account_nonce = if let Some(nonce) = nonce {
            nonce
        } else {
            self.account(account_id, None).await?.nonce
        };
        let spec_version = self.runtime_version.spec_version;
        let tx_version = self.runtime_version.transaction_version;
        let genesis_hash = self.genesis_hash;
        let call = self.encode(call)?;
        let extra: T::Extra =
            T::Extra::new(spec_version, tx_version, account_nonce, genesis_hash);
        let raw_payload = SignedPayload::<T>::new(call, extra.extra())?;
        Ok(raw_payload)
    }

    /// Creates a signed extrinsic.
    pub async fn create_signed<C: Call<T> + Send + Sync>(
        &self,
        call: C,
        signer: &(dyn Signer<T> + Send + Sync),
    ) -> Result<UncheckedExtrinsic<T>, Error>
    where
        <<T::Extra as SignedExtra<T>>::Extra as SignedExtension>::AdditionalSigned:
            Send + Sync,
    {
        let unsigned = self
            .create_unsigned(call, signer.account_id(), signer.nonce())
            .await?;
        let signed = signer.sign(unsigned).await?;
        Ok(signed)
    }

    /// Returns an events decoder for a call.
    pub fn events_decoder<C: Call<T>>(&self) -> EventsDecoder<T> {
        let metadata = self.metadata().clone();
        let mut decoder = EventsDecoder::new(metadata);
        C::events_decoder(&mut decoder);
        decoder
    }

    /// Create and submit an extrinsic and return corresponding Hash if successful
    pub async fn submit_extrinsic(
        &self,
        extrinsic: UncheckedExtrinsic<T>,
    ) -> Result<T::Hash, Error> {
        self.rpc.submit_extrinsic(extrinsic).await
    }

    /// Create and submit an extrinsic and return corresponding Event if successful
    pub async fn submit_and_watch_extrinsic(
        &self,
        extrinsic: UncheckedExtrinsic<T>,
        decoder: EventsDecoder<T>,
    ) -> Result<ExtrinsicSuccess<T>, Error> {
        self.rpc
            .submit_and_watch_extrinsic(extrinsic, decoder)
            .await
    }

    /// Submits a transaction to the chain.
    pub async fn submit<C: Call<T> + Send + Sync>(
        &self,
        call: C,
        signer: &(dyn Signer<T> + Send + Sync),
    ) -> Result<T::Hash, Error>
    where
        <<T::Extra as SignedExtra<T>>::Extra as SignedExtension>::AdditionalSigned:
            Send + Sync,
    {
        let extrinsic = self.create_signed(call, signer).await?;
        self.submit_extrinsic(extrinsic).await
    }

    /// Submits transaction to the chain and watch for events.
    pub async fn watch<C: Call<T> + Send + Sync>(
        &self,
        call: C,
        signer: &(dyn Signer<T> + Send + Sync),
    ) -> Result<ExtrinsicSuccess<T>, Error>
    where
        <<T::Extra as SignedExtra<T>>::Extra as SignedExtension>::AdditionalSigned:
            Send + Sync,
    {
        let extrinsic = self.create_signed(call, signer).await?;
        let decoder = self.events_decoder::<C>();
        self.submit_and_watch_extrinsic(extrinsic, decoder).await
    }
}

/// Wraps an already encoded byte vector, prevents being encoded as a raw byte vector as part of
/// the transaction payload
#[derive(Clone, Debug, Eq, PartialEq)]
pub struct Encoded(pub Vec<u8>);

impl codec::Encode for Encoded {
    fn encode(&self) -> Vec<u8> {
        self.0.to_owned()
    }
}

#[cfg(test)]
mod tests {
    use super::*;
    use codec::Encode;
    use sp_core::{
        storage::{
            well_known_keys,
            StorageKey,
        },
        Pair,
    };
    use sp_keyring::{
        AccountKeyring,
        Ed25519Keyring,
    };
    use sp_runtime::MultiSignature;
    use substrate_subxt_client::{
        DatabaseConfig,
        Role,
        SubxtClient,
        SubxtClientConfig,
    };
    use tempdir::TempDir;

    pub(crate) type TestRuntime = crate::NodeTemplateRuntime;

    pub(crate) async fn test_client() -> (Client<TestRuntime>, TempDir) {
        env_logger::try_init().ok();
        let tmp = TempDir::new("subxt-").expect("failed to create tempdir");
        let config = SubxtClientConfig {
            impl_name: "substrate-subxt-full-client",
            impl_version: "0.0.1",
            author: "substrate subxt",
            copyright_start_year: 2020,
            db: DatabaseConfig::RocksDb {
                path: tmp.path().into(),
                cache_size: 128,
            },
            builder: test_node::service::new_full,
            chain_spec: test_node::chain_spec::development_config(),
            role: Role::Authority(AccountKeyring::Alice),
        };
        let client = ClientBuilder::new()
            .set_client(SubxtClient::new(config).expect("Error creating subxt client"))
            .build()
            .await
            .expect("Error creating client");
        (client, tmp)
    }

    #[async_std::test]
    async fn test_tx_transfer_balance() {
        let mut signer = PairSigner::new(AccountKeyring::Alice.pair());
        let dest = AccountKeyring::Bob.to_account_id().into();

        let (client, _) = test_client().await;
        let nonce = client
            .account(&AccountKeyring::Alice.to_account_id(), None)
            .await
            .unwrap()
            .nonce;
        signer.set_nonce(nonce);
        client
            .submit(
                balances::TransferCall {
                    to: &dest,
                    amount: 10_000,
                },
                &signer,
            )
            .await
            .unwrap();

        // check that nonce is handled correctly
        signer.increment_nonce();
        client
            .submit(
                balances::TransferCall {
                    to: &dest,
                    amount: 10_000,
                },
                &signer,
            )
            .await
            .unwrap();
    }

    #[async_std::test]
    async fn test_getting_hash() {
        let (client, _) = test_client().await;
        client.block_hash(None).await.unwrap();
    }

    #[async_std::test]
    async fn test_getting_block() {
        let (client, _) = test_client().await;
        let block_hash = client.block_hash(None).await.unwrap();
        client.block(block_hash).await.unwrap();
    }

    #[async_std::test]
    async fn test_getting_read_proof() {
        let (client, _) = test_client().await;
        let block_hash = client.block_hash(None).await.unwrap();
        client
            .read_proof(
                vec![
                    StorageKey(well_known_keys::HEAP_PAGES.to_vec()),
                    StorageKey(well_known_keys::EXTRINSIC_INDEX.to_vec()),
                ],
                block_hash,
            )
            .await
            .unwrap();
    }

    #[async_std::test]
    async fn test_chain_subscribe_blocks() {
        let (client, _) = test_client().await;
        let mut blocks = client.subscribe_blocks().await.unwrap();
        blocks.next().await;
    }

    #[async_std::test]
    async fn test_chain_subscribe_finalized_blocks() {
        let (client, _) = test_client().await;
        let mut blocks = client.subscribe_finalized_blocks().await.unwrap();
        blocks.next().await;
    }

    #[async_std::test]
    async fn test_create_raw_payload() {
        let signer_pair = Ed25519Keyring::Alice.pair();
        let signer_account_id = Ed25519Keyring::Alice.to_account_id();
        let dest = AccountKeyring::Bob.to_account_id().into();

        let (client, _) = test_client().await;

        // create raw payload with AccoundId and sign it
        let raw_payload = client
            .create_unsigned(
                balances::TransferCall {
                    to: &dest,
                    amount: 10_000,
                },
                &signer_account_id,
                None,
            )
            .await
            .unwrap();
        let raw_signature = signer_pair.sign(raw_payload.encode().as_slice());
        let raw_multisig = MultiSignature::from(raw_signature);

        // create signature with Xtbuilder
        let signer = PairSigner::new(Ed25519Keyring::Alice.pair());
        let xt_multi_sig = client
            .create_signed(
                balances::TransferCall {
                    to: &dest,
                    amount: 10_000,
                },
                &signer,
            )
            .await
            .unwrap()
            .signature
            .unwrap()
            .1;

        // compare signatures
        assert_eq!(raw_multisig, xt_multi_sig);
    }
}<|MERGE_RESOLUTION|>--- conflicted
+++ resolved
@@ -21,6 +21,7 @@
     bad_style,
     const_err,
     improper_ctypes,
+    missing_docs,
     non_shorthand_field_patterns,
     no_mangle_generic_items,
     overflowing_literals,
@@ -106,14 +107,9 @@
 
 /// ClientBuilder for constructing a Client.
 #[derive(Default)]
-<<<<<<< HEAD
 #[allow(missing_debug_implementations)]
-pub struct ClientBuilder<T: System, S = MultiSignature, E = DefaultExtra<T>> {
-    _marker: std::marker::PhantomData<(T, S, E)>,
-=======
 pub struct ClientBuilder<T: Runtime> {
     _marker: std::marker::PhantomData<T>,
->>>>>>> 5fd83f8b
     url: Option<String>,
     client: Option<jsonrpsee::Client>,
 }
@@ -170,12 +166,8 @@
 }
 
 /// Client to interface with a substrate node.
-<<<<<<< HEAD
 #[allow(missing_debug_implementations)]
-pub struct Client<T: System, S = MultiSignature, E = DefaultExtra<T>> {
-=======
 pub struct Client<T: Runtime> {
->>>>>>> 5fd83f8b
     rpc: Rpc<T>,
     genesis_hash: T::Hash,
     metadata: Metadata,
